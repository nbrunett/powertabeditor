name: Build

on: [push]

jobs:
  build-ubuntu:

    runs-on: ubuntu-latest

    steps:
    - uses: actions/checkout@v1
    - name: Install Apt Dependencies
      run: sudo apt update && sudo apt install ninja-build qtbase5-dev libboost-dev libboost-date-time-dev libboost-filesystem-dev libboost-iostreams-dev libboost-program-options-dev rapidjson-dev libasound2-dev librtmidi-dev libminizip-dev
    - name: Install Other Dependencies
      run: vcpkg install catch2 pugixml
    - name: Create Build Directory
      run: cmake -E make_directory ${{runner.workspace}}/build
    - name: Generate Project
      working-directory: ${{runner.workspace}}/build
      # We could use the -S and -B options, but we only have CMake 3.12 here.
      run: cmake ${GITHUB_WORKSPACE} -G Ninja -DCMAKE_TOOLCHAIN_FILE="${VCPKG_INSTALLATION_ROOT}/scripts/buildsystems/vcpkg.cmake"
    - name: Build
      run: ninja -C ${{runner.workspace}}/build
    - name: Test
      run: ${{runner.workspace}}/build/bin/pte_tests

  build-osx:

    runs-on: macos-latest

    steps:
    - uses: actions/checkout@v1
    - name: Install Dependencies
      run: brew install boost cmake catch2 minizip ninja pugixml qt5 pugixml rapidjson rtmidi
    - name: Generate Project
      run: cmake -S ${GITHUB_WORKSPACE} -B ${{runner.workspace}}/build -G Ninja -DCMAKE_PREFIX_PATH=/usr/local/opt/qt5/lib/cmake
    - name: Build
      run: cmake --build ${{runner.workspace}}/build
    - name: Test
      run: ${{runner.workspace}}/build/bin/pte_tests
    - name: Build Installer
      run: cmake --build ${{runner.workspace}}/build --target package

  build-windows:

    runs-on: windows-latest

    steps:
    - uses: actions/checkout@v1
    - name: Install Dependencies
<<<<<<< HEAD
      run: vcpkg install --triplet x64-windows boost-algorithm boost-date-time boost-endian boost-filesystem boost-functional boost-iostreams boost-program-options boost-range boost-rational boost-signals2 boost-stacktrace catch2 minizip pugixml rapidjson rtmidi
=======
      run: vcpkg install --triplet x64-windows boost-algorithm boost-date-time boost-endian boost-filesystem boost-functional boost-iostreams boost-program-options boost-range boost-rational boost-scope-exit boost-signals2 boost-stacktrace catch2 pugixml rapidjson
>>>>>>> f0912f62
    # Building Qt via vcpkg would take a while ...
    - name: Install Qt
      uses: jurplel/install-qt-action@v2
    - name: Generate Project
      run: cmake -A x64 -S ${env:GITHUB_WORKSPACE} -B ${{runner.workspace}}/build -DCMAKE_TOOLCHAIN_FILE="${env:VCPKG_INSTALLATION_ROOT}/scripts/buildsystems/vcpkg.cmake"
    - name: Build
      run: cmake --build ${{runner.workspace}}/build
    - name: Test
      run: ${{runner.workspace}}/build/bin/pte_tests.exe<|MERGE_RESOLUTION|>--- conflicted
+++ resolved
@@ -48,11 +48,7 @@
     steps:
     - uses: actions/checkout@v1
     - name: Install Dependencies
-<<<<<<< HEAD
-      run: vcpkg install --triplet x64-windows boost-algorithm boost-date-time boost-endian boost-filesystem boost-functional boost-iostreams boost-program-options boost-range boost-rational boost-signals2 boost-stacktrace catch2 minizip pugixml rapidjson rtmidi
-=======
-      run: vcpkg install --triplet x64-windows boost-algorithm boost-date-time boost-endian boost-filesystem boost-functional boost-iostreams boost-program-options boost-range boost-rational boost-scope-exit boost-signals2 boost-stacktrace catch2 pugixml rapidjson
->>>>>>> f0912f62
+      run: vcpkg install --triplet x64-windows boost-algorithm boost-date-time boost-endian boost-filesystem boost-functional boost-iostreams boost-program-options boost-range boost-rational boost-signals2 boost-stacktrace catch2 minizip pugixml rapidjson
     # Building Qt via vcpkg would take a while ...
     - name: Install Qt
       uses: jurplel/install-qt-action@v2
