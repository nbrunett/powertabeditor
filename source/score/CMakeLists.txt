project( ptescore )

set( srcs
    alternateending.cpp
    barline.cpp
    chordname.cpp
    chordtext.cpp
    direction.cpp
    dynamic.cpp
    generalmidi.cpp
    instrument.cpp
    irregulargrouping.cpp
    keysignature.cpp
    note.cpp
    player.cpp
    playerchange.cpp
    position.cpp
    rehearsalsign.cpp
    score.cpp
    scoreinfo.cpp
    scorelocation.cpp
    serialization.cpp
    staff.cpp
    system.cpp
    systemlocation.cpp
    tempomarker.cpp
    textitem.cpp
    timesignature.cpp
    tuning.cpp
    viewfilter.cpp
    voice.cpp
    voiceutils.cpp

    utils/directionindex.cpp
    utils/repeatindexer.cpp
    utils/scoremerger.cpp
    utils/scorepolisher.cpp
)

set( headers
    alternateending.h
    barline.h
    chordname.h
    chordtext.h
    direction.h
    dynamic.h
    fileversion.h
    generalmidi.h
    instrument.h
    irregulargrouping.h
    keysignature.h
    note.h
    player.h
    playerchange.h
    position.h
    rehearsalsign.h
    score.h
    scoreinfo.h
    scorelocation.h
    serialization.h
    staff.h
    system.h
    systemlocation.h
    tempomarker.h
    textitem.h
    timesignature.h
    tuning.h
    utils.h
    viewfilter.h
    voice.h
    voiceutils.h

    utils/directionindex.h
    utils/repeatindexer.h
    utils/scoremerger.h
    utils/scorepolisher.h
)

pte_library(
    NAME ptescore
    SOURCES ${srcs}
    HEADERS ${headers}
    PCH precompiled.h
    DEPENDS
        Boost::headers
        Boost::date_time
<<<<<<< HEAD
        Boost::regex
        pteutil
        rapidjson
=======
        rapidjson::rapidjson
>>>>>>> b3e60fff
)<|MERGE_RESOLUTION|>--- conflicted
+++ resolved
@@ -84,11 +84,5 @@
     DEPENDS
         Boost::headers
         Boost::date_time
-<<<<<<< HEAD
-        Boost::regex
-        pteutil
-        rapidjson
-=======
         rapidjson::rapidjson
->>>>>>> b3e60fff
 )