--- conflicted
+++ resolved
@@ -69,11 +69,7 @@
         // Draw any symbols that use information about the stem, like staccato,
         // fermata, etc.
         if (stem.isStaccato())
-<<<<<<< HEAD
-            symbols << createStaccato(stem, musicFont, fm, myBeamColor);
-=======
-            symbols << createStaccato(stem, musicFont);
->>>>>>> ec60472c
+            symbols << createStaccato(stem, musicFont, myBeamColor);
 
         if (stem.hasFermata())
             symbols << createFermata(stem, musicFont, layout, myBeamColor );
@@ -111,11 +107,7 @@
     // Draw a note flag for single notes (eighth notes or less) or grace notes.
     if (group_stems.size() == 1 && NoteStem::canHaveFlag(firstStem))
     {
-<<<<<<< HEAD
-        QGraphicsItem *flag = createNoteFlag(firstStem, musicFont, fm, myBeamColor);
-=======
-        QGraphicsItem *flag = createNoteFlag(firstStem, musicFont);
->>>>>>> ec60472c
+        QGraphicsItem *flag = createNoteFlag(firstStem, musicFont, myBeamColor);
         flag->setParentItem(parent);
     }
 }
@@ -184,29 +176,9 @@
 
 }
 
-<<<<<<< HEAD
 QGraphicsItem *BeamGroup::createStaccato(const NoteStem &stem,
                                          const QFont &musicFont,
-                                         const QFontMetricsF &fm,
                                          const QColor &color)
-{
-    // Draw the dot near either the top or bottom note of the position,
-    // depending on stem direction.
-    const double VERTICAL_SPACING = 8;
-    const double yPos = (stem.getStemType() == NoteStem::StemUp)
-                            ? stem.getBottom() - fm.ascent() + VERTICAL_SPACING
-                            : stem.getTop() - fm.ascent() - VERTICAL_SPACING;
-
-    const double HORIZONTAL_OFFSET = 3;
-    const double xPos = (stem.getStemType() == NoteStem::StemUp)
-                            ? stem.getX() - HORIZONTAL_OFFSET
-                            : stem.getX() + HORIZONTAL_OFFSET;
-
-    auto dot = new SimpleTextItem(QChar(MusicFont::Dot), musicFont, QPen(color));
-    dot->setPos(xPos, yPos);
-=======
-QGraphicsItem *
-BeamGroup::createStaccato(const NoteStem &stem, const QFont &musicFont)
 {
     // Draw the dot near either the top or bottom note of the position,
     // depending on stem direction.
@@ -219,10 +191,9 @@
                          ? stem.getX() - STEM_TO_NOTE_OFFSET
                          : stem.getX() + STEM_TO_NOTE_OFFSET;
 
-    auto dot = new SimpleTextItem(QChar(MusicFont::Dot), musicFont,
-                                  TextAlignment::Baseline);
-    dot->setPos(x, y);
->>>>>>> ec60472c
+    auto dot = new SimpleTextItem(QChar(MusicFont::Dot), musicFont, QPen(color),
+                                      TextAlignment::Baseline);
+dot->setPos(xPos, yPos);
     return dot;
 }
 
@@ -247,12 +218,7 @@
 
     const QChar symbol = (stem.getStemType() == NoteStem::StemUp) ?
                 MusicFont::FermataUp : MusicFont::FermataDown;
-<<<<<<< HEAD
-    auto fermata = new SimpleTextItem(symbol, musicFont, QPen(color));
-=======
-    auto fermata =
-        new SimpleTextItem(symbol, musicFont, TextAlignment::Baseline);
->>>>>>> ec60472c
+    auto fermata = new SimpleTextItem(symbol, musicFont, QPen(color), TextAlignment::Baseline);
     fermata->setPos(stem.getX(), y);
 
     return fermata;
@@ -260,8 +226,7 @@
 
 QGraphicsItem *BeamGroup::createAccent(const NoteStem &stem,
                                        const QFont &musicFont,
-                                       const LayoutInfo &layout,
-                                       const QColor &color)
+                                       const LayoutInfo &layout)
 {
     static constexpr double padding = 7;
     static constexpr double staccato_offset = padding;
@@ -271,6 +236,8 @@
     // Position the accent directly above/below the staff if possible, unless
     // the note stem extends beyond the std. notation staff.
     // - It should be positioned opposite to the fermata symbols.
+    // After positioning, offset the height due to the way that
+    // QGraphicsTextItem positions text.
     if (stem.getStemType() == NoteStem::StemDown)
     {
         y = std::min(stem.getTop(), layout.getTopStdNotationLine()) - padding;
@@ -308,30 +275,16 @@
         x += 1;
     }
 
-<<<<<<< HEAD
-    if (stem.isStaccato())
-        y += (stem.getStemType() == NoteStem::StemUp) ? 7 : -7;
-
-    auto accent = new SimpleTextItem(symbol, musicFont, QPen(color));
-    accent->setPos(stem.getX(), y);
-=======
     auto accent =
-        new SimpleTextItem(symbol, musicFont, TextAlignment::Baseline);
+	new SimpleTextItem(symbol, musicFont, QPen(color), TextAlignment::Baseline);
     accent->setPos(x, y);
->>>>>>> ec60472c
 
     return accent;
 }
 
-<<<<<<< HEAD
-QGraphicsItem *BeamGroup::createNoteFlag(const NoteStem &stem,
-                                         const QFont &musicFont,
-                                         const QFontMetricsF &fm,
+QGraphicsItem *
+BeamGroup::createNoteFlag(const NoteStem &stem, const QFont &musicFont,
                                          const QColor &flagColor)
-=======
-QGraphicsItem *
-BeamGroup::createNoteFlag(const NoteStem &stem, const QFont &musicFont)
->>>>>>> ec60472c
 {
     Q_ASSERT(NoteStem::canHaveFlag(stem));
 
@@ -386,16 +339,10 @@
     }
 
     // Draw the symbol.
-<<<<<<< HEAD
-    const double y = stem.getStemEdge() - fm.ascent();
-    auto flag = new SimpleTextItem(symbol, musicFont, 
+    const double y = stem.getStemEdge();
+    auto flag = new SimpleTextItem(symbol, musicFont, TextAlignment::Baseline,
     QPen(flagColor, 1.0));
-    flag->setPos(stem.getX() + 2, y);
-=======
-    const double y = stem.getStemEdge();
-    auto flag = new SimpleTextItem(symbol, musicFont, TextAlignment::Baseline);
     flag->setPos(stem.getX(), y);
->>>>>>> ec60472c
 
     // For grace notes, add a slash through the stem.
     if (stem.isGraceNote())
@@ -407,12 +354,8 @@
                                        ? MusicFont::GraceNoteSlashUp
                                        : MusicFont::GraceNoteSlashDown;
 
-<<<<<<< HEAD
-        auto slash = new SimpleTextItem(slash_symbol, musicFont, QPen(flagColor));
-=======
-        auto slash = new SimpleTextItem(slash_symbol, musicFont,
-                                        TextAlignment::Baseline);
->>>>>>> ec60472c
+        auto slash = new SimpleTextItem(slash_symbol, musicFont, 
+	QPen(flagColor), TextAlignment::Baseline);;
         slash->setPos(stem.getX() + 1, y);
         group->addToGroup(slash);
 
