/*
  * Copyright (C) 2011 Cameron White
  *
  * This program is free software: you can redistribute it and/or modify
  * it under the terms of the GNU General Public License as published by
  * the Free Software Foundation, either version 3 of the License, or
  * (at your option) any later version.
  *
  * This program is distributed in the hope that it will be useful,
  * but WITHOUT ANY WARRANTY; without even the implied warranty of
  * MERCHANTABILITY or FITNESS FOR A PARTICULAR PURPOSE.  See the
  * GNU General Public License for more details.
  *
  * You should have received a copy of the GNU General Public License
  * along with this program.  If not, see <http://www.gnu.org/licenses/>.
*/

#include "systemrenderer.h"

#include <app/pubsub/clickpubsub.h>
#include <app/scorearea.h>
#include <app/viewoptions.h>
#include <boost/range/adaptor/map.hpp>
#include <boost/range/algorithm/find_if.hpp>
#include <painters/antialiasedpathitem.h>
#include <painters/barlinepainter.h>
#include <painters/clickablegroup.h>
#include <painters/keysignaturepainter.h>
#include <painters/layoutinfo.h>
#include <painters/simpletextitem.h>
#include <painters/staffpainter.h>
#include <painters/stdnotationnote.h>
#include <painters/timesignaturepainter.h>
#include <painters/verticallayout.h>
#include <QBrush>
#include <QDebug>
#include <QGraphicsItem>
#include <QPen>
#include <score/score.h>
#include <score/scorelocation.h>
#include <score/system.h>
#include <score/utils.h>
#include <score/voiceutils.h>
#include <util/tostring.h>

#include <algorithm>

void SystemRenderer::centerHorizontally(QGraphicsItem &item, double xmin,
                                        double xmax)
{
    double itemWidth = item.boundingRect().width();
    double centredX = xmin + ((xmax - (xmin + itemWidth)) / 2);
    item.setX(centredX);
}

void SystemRenderer::centerSymbolVertically(QGraphicsItem &item, double y)
{
    item.setY(y + 0.5 * (LayoutInfo::SYSTEM_SYMBOL_SPACING -
                         item.boundingRect().height()));
}

SystemRenderer::SystemRenderer(const ScoreArea *score_area, const Score &score,
                               const ViewOptions &view_options)
    : myScoreArea(score_area),
      myScore(score),
      myViewOptions(view_options),
      myParentSystem(nullptr),
      myParentStaff(nullptr),
      myMusicNotationFont(MusicFont::getFont(MusicFont::DEFAULT_FONT_SIZE)),
      myMusicFontMetrics(myMusicNotationFont),
      myPlainTextFont(QStringLiteral("Liberation Sans")),
      mySymbolTextFont(QStringLiteral("Liberation Sans")),
      myRehearsalSignFont(QStringLiteral("Helvetica"))
{
    myPlainTextFont.setPixelSize(10);
    myPlainTextFont.setStyleStrategy(QFont::PreferAntialias);
    mySymbolTextFont.setPixelSize(9);
    myRehearsalSignFont.setPixelSize(12);
}

QGraphicsItem *SystemRenderer::operator()(const System &system,
                                          int systemIndex)
{
    // Draw the bounding rectangle for the system.
    myParentSystem = new QGraphicsRectItem();
    myParentSystem->setPen(QPen(myScoreArea->getPalette().text(), 0.5));

    const ViewFilter *filter =
        myViewOptions.getFilter()
            ? &myScore.getViewFilters()[*myViewOptions.getFilter()]
            : nullptr;

    // Draw each staff.
    double height = 0;
    int i = 0;
    for (const Staff &staff : system.getStaves())
    {
        if (filter && !filter->accept(myScore, systemIndex, i))
        {
            ++i;
            continue;
        }

        const bool isFirstStaff = (height == 0);
        LayoutConstPtr layout = std::make_shared<LayoutInfo>(
            myScore, system, systemIndex, staff, i, myScoreArea->getPalette().text().color());

        if (isFirstStaff)
        {
            drawSystemSymbols(system, *layout);
            height += layout->getSystemSymbolSpacing();
        }

        myParentStaff = new StaffPainter(layout,
                                         ScoreLocation(myScore, systemIndex, i),
                                         myScoreArea->getClickPubSub(),
                                         myScoreArea->getPalette().text().color());
        myParentStaff->setPos(0, height);
        myParentStaff->setParentItem(myParentSystem);
        height += layout->getStaffHeight();

        if (isFirstStaff)
            drawBarNumber(systemIndex, *layout);

        // Draw the clefs. The glyphs are already aligned around the baseline
        // so we just need to shift to the appropriate staff line.
        QFont clef_font = MusicFont::getFont(26);
        const double clef_y = (staff.getClefType() == Staff::TrebleClef)
                                  ? layout->getStdNotationLine(4)
                                  : layout->getStdNotationLine(2);
        auto pubsub = myScoreArea->getClickPubSub();
        const ScoreLocation location(myScore, systemIndex, i);
        auto clef = new SimpleTextItem(staff.getClefType() == Staff::TrebleClef
                                           ? QChar(MusicFont::TrebleClef)
                                           : QChar(MusicFont::BassClef),
<<<<<<< HEAD
                                       myMusicNotationFont,QPen(myScoreArea->getPalette().text().color()));
=======
                                       clef_font, TextAlignment::Baseline);
>>>>>>> ec60472c
        auto group = new ClickableGroup(
            QObject::tr("Click to change clef type."), [=]() {
            pubsub->publish(ClickType::Clef, location);
        });
        group->addToGroup(clef);
        group->setPos(LayoutInfo::CLEF_PADDING, clef_y);
        group->setParentItem(myParentStaff);

        drawTabClef(LayoutInfo::CLEF_PADDING, *layout, location);

        drawBarlines(system, systemIndex, layout, location.getStaffIndex());
        drawTabNotes(staff, layout);
        drawLegato(staff, *layout);
        drawSlides(staff, *layout);

        drawSymbolsAboveStdNotationStaff(*layout);
        drawSymbolsBelowStdNotationStaff(*layout);
        drawSymbolsAboveTabStaff(staff, *layout);
        drawSymbolsBelowTabStaff(*layout);

        drawPlayerChanges(system, i, *layout);
        drawStdNotation(system, staff, *layout);

        ++i;
    }

    myParentSystem->setRect(0, 0, LayoutInfo::STAFF_WIDTH, height);
    return myParentSystem;
}

void SystemRenderer::drawTabClef(double x, const LayoutInfo &layout,
                                 const ScoreLocation &location)
{
    // Determine the size of the clef symbol based on the number of strings and
    // the line spacing.
    const double staff_size =
        (layout.getStringCount() - 1) * layout.getTabLineSpacing();
    const int pixel_size = staff_size * 0.6;

<<<<<<< HEAD
    auto clef = new SimpleTextItem(QChar(MusicFont::TabClef), font,QPen(myScoreArea->getPalette().text().color()));
=======
    QFont font = MusicFont::getFont(pixel_size);
    auto clef = new SimpleTextItem(QChar(MusicFont::TabClef), font,
                                   TextAlignment::Baseline);
>>>>>>> ec60472c

    auto pubsub = myScoreArea->getClickPubSub();
    auto group = new ClickableGroup(
        QObject::tr("Click to edit the number of strings."), [=]() {
        pubsub->publish(ClickType::TabClef, location);
    });
    group->addToGroup(clef);

    // Position the clef symbol. The middle of the 'A' is aligned with the
    // font's baseline, so it just needs to go in the middle of the tab staff.
    group->setPos(x, layout.getTopTabLine() + staff_size * 0.5);
    group->setParentItem(myParentStaff);
}

void SystemRenderer::drawBarNumber(int systemIndex, const LayoutInfo &layout)
{
    int number = 1;
    for (int i = 0; i < systemIndex; ++i)
    {
        const System &system = myScore.getSystems()[i];
        number += static_cast<int>(system.getBarlines().size()) - 1;
    }

<<<<<<< HEAD
    auto text = new SimpleTextItem(QString::number(number), myPlainTextFont,QPen(myScoreArea->getPalette().text().color()));
=======
    auto text = new SimpleTextItem(QString::number(number), myPlainTextFont,
                                   TextAlignment::Top);
>>>>>>> ec60472c
    text->setPos(-text->boundingRect().width() - LayoutInfo::BAR_NUMBER_PADDING,
                 layout.getTopStdNotationLine());
    text->setParentItem(myParentStaff);
}

void SystemRenderer::drawBarlines(const System &system, int systemIndex,
                                  const LayoutConstPtr &layout,
                                  int staffIndex)
{
    for (const Barline &barline : system.getBarlines())
    {
        const ScoreLocation location(myScore, systemIndex, staffIndex,
                                     barline.getPosition());

        const KeySignature &keySig = barline.getKeySignature();
        const TimeSignature &timeSig = barline.getTimeSignature();

        BarlinePainter *barlinePainter = new BarlinePainter(layout, barline,
                location, myScoreArea->getClickPubSub(), myScoreArea->getPalette().text().color());

        double x = layout->getPositionX(barline.getPosition());
        double keySigX = x + barlinePainter->boundingRect().width() - 1;
        double timeSigX = x + barlinePainter->boundingRect().width() +
                layout->getWidth(keySig);
        double rehearsalSignX = x + 0.5 * layout->getPositionSpacing();

        if (barline == system.getBarlines().front()) // Start bar of system.
        {
            // For normal bars, display a line at the far left edge.
            if (barline.getBarType() == Barline::SingleBar)
            {
                x = 0 - barlinePainter->boundingRect().width() / 2 - 0.5;
                rehearsalSignX = 0;
            }
            else
            {
                // Otherwise, display the bar after the clef, etc, and to the
                // left of the first note.
                x = layout->getFirstPositionX() - layout->getPositionSpacing();
                rehearsalSignX = x + 0.5 * layout->getPositionSpacing();
            }

            keySigX = LayoutInfo::CLEF_WIDTH;
            timeSigX = LayoutInfo::CLEF_WIDTH + layout->getWidth(keySig);
        }
        else if (barline == system.getBarlines().back()) // End bar.
        {
            x = LayoutInfo::STAFF_WIDTH -
                    barlinePainter->boundingRect().width() / 2 - 1;

            if (barline.getBarType() == Barline::RepeatEnd)
                x -= 6; // bit of a positioning hack.
            else if (barline.getBarType() == Barline::SingleBar)
                x += 1 ;
            else if (barline.getBarType() == Barline::FreeTimeBar)
                x += 2;
        }

        barlinePainter->setPos(x, 0);
        barlinePainter->setParentItem(myParentStaff);

        if (keySig.isVisible())
        {
            KeySignaturePainter *keySigPainter = new KeySignaturePainter(
                        layout, keySig, location,
                        myScoreArea->getClickPubSub());

            keySigPainter->setPos(keySigX, layout->getTopStdNotationLine());
            keySigPainter->setParentItem(myParentStaff);
        }

        if (timeSig.isVisible())
        {
            TimeSignaturePainter *timeSigPainter = new TimeSignaturePainter(
                        layout, timeSig, location,
                        myScoreArea->getClickPubSub());

            timeSigPainter->setPos(timeSigX, layout->getTopStdNotationLine());
            timeSigPainter->setParentItem(myParentStaff);
        }

        if (barline.hasRehearsalSign() && staffIndex == 0)
        {
            const RehearsalSign &sign = barline.getRehearsalSign();
            const int RECTANGLE_OFFSET = 4;

<<<<<<< HEAD
            auto signLetters = new SimpleTextItem(
                QString::fromStdString(sign.getLetters()), myRehearsalSignFont, QPen(myScoreArea->getPalette().text().color()));
=======
            auto signLetters =
                new SimpleTextItem(QString::fromStdString(sign.getLetters()),
                                   myRehearsalSignFont, TextAlignment::Top);
>>>>>>> ec60472c
            signLetters->setX(rehearsalSignX + RECTANGLE_OFFSET);
            centerSymbolVertically(*signLetters, 0);

            QFontMetricsF metrics(myRehearsalSignFont);
            const Barline *nextBar = system.getNextBarline(barline.getPosition());
            Q_ASSERT(nextBar);
            const double signTextX =
                signLetters->x() + signLetters->boundingRect().width() + 7;
            // If the description is too wide, cut it off with an ellipsis.
            QString shortenedSignText = metrics.elidedText(
                QString::fromStdString(sign.getDescription()), Qt::ElideRight,
                layout->getPositionX(nextBar->getPosition()) - signTextX -
                    RECTANGLE_OFFSET);

<<<<<<< HEAD
            auto signText =
                new SimpleTextItem(shortenedSignText, myRehearsalSignFont, QPen(myScoreArea->getPalette().text().color()));
=======
            auto signText = new SimpleTextItem(
                shortenedSignText, myRehearsalSignFont, TextAlignment::Top);
>>>>>>> ec60472c
            signText->setX(signTextX);
            centerSymbolVertically(*signText, 0);
            // The tooltip should contain the full description.
            signText->setToolTip(QString::fromStdString(sign.getDescription()));

            // Draw rectangle around rehearsal sign letters.
            QRectF boundingRect = signLetters->boundingRect();
            boundingRect.setWidth(boundingRect.width() + 7);
            auto rect = new QGraphicsRectItem(boundingRect);
            rect->setX(rehearsalSignX);
            centerSymbolVertically(*rect, 0);

            rect->setParentItem(myParentSystem);
            signText->setParentItem(myParentSystem);
            signLetters->setParentItem(myParentSystem);
        }
    }
}

void SystemRenderer::drawTabNotes(const Staff &staff,
                                  const LayoutConstPtr &layout)
{
    for (const Voice &voice : staff.getVoices())
    {
        for (const Position &pos : voice.getPositions())
        {
            if (pos.isRest() || pos.getNotes().empty())
                continue;

            const double location = layout->getPositionX(pos.getPosition());

            for (const Note &note : pos.getNotes())
            {
                const QString text =
                    QString::fromStdString(Util::toString(note));

                auto tabNote = new SimpleTextItem(
<<<<<<< HEAD
                    text, myPlainTextFont,
                    QPen(note.hasProperty(Note::Tied) ? myScoreArea->getPalette().dark().color()
                                                      : myScoreArea->getPalette().text().color()),
                    QBrush(myScoreArea->getPalette().light().color()));
=======
                    text, myPlainTextFont, TextAlignment::Top,
                    QPen(note.hasProperty(Note::Tied) ? Qt::lightGray
                                                      : Qt::black),
                    QBrush(QColor(255, 255, 255)));
>>>>>>> ec60472c

                centerHorizontally(*tabNote, location,
                                   location + layout->getPositionSpacing());
                tabNote->setY(layout->getTabLine(note.getString() + 1) -
                              0.6 * myPlainTextFont.pixelSize());
                tabNote->setParentItem(myParentStaff);
            }

            // Draw arpeggios if necessary.
            if (pos.hasProperty(Position::ArpeggioDown) ||
                pos.hasProperty(Position::ArpeggioUp))
            {
                drawArpeggio(pos, location, *layout);
            }
        }
    }
}

void SystemRenderer::drawArpeggio(const Position &position, double x,
                                  const LayoutInfo& layout)
{
    // Get the highest and lowest strings used at this position, and
    // convert the string indices to positions on the staff.
    const double top = layout.getTabLine(
                position.getNotes().front().getString() + 1);
    const double bottom = layout.getTabLine(
                position.getNotes().back().getString() + 1);
    const double height = bottom - top;

    // Take a vibrato segment, spanning the distance from top to bottom note,
    // and then rotate it by 90 degrees.
    const QChar arpeggioSymbol = MusicFont::Vibrato;
    const double symbolWidth = myMusicFontMetrics.width(arpeggioSymbol);
    const int numSymbols = height / symbolWidth;

    auto arpeggio = new SimpleTextItem(QString(numSymbols, arpeggioSymbol),
<<<<<<< HEAD
                                       myMusicNotationFont,QPen(myScoreArea->getPalette().text().color()));
=======
                                       myMusicNotationFont, TextAlignment::Top);
>>>>>>> ec60472c
    arpeggio->setPos(x + arpeggio->boundingRect().height() / 2.0 - 3.0, top);
    arpeggio->setRotation(90);
    arpeggio->setParentItem(myParentStaff);

    // Draw the end of the arpeggio.
    const QChar arpeggioEnd = position.hasProperty(Position::ArpeggioUp) ?
                MusicFont::ArpeggioUp : MusicFont::ArpeggioDown;

    auto endPoint = new SimpleTextItem(arpeggioEnd, myMusicNotationFont,
                                       TextAlignment::Top);
    const double y = position.hasProperty(Position::ArpeggioUp) ? top : bottom;
    endPoint->setPos(x, y - 1.45 * myMusicNotationFont.pixelSize());
    endPoint->setParentItem(myParentStaff);
}

void SystemRenderer::drawSystemSymbols(const System &system,
                                       const LayoutInfo& layout)
{
    double height = 0;

    // Allocate space for any rehearsal signs - they are drawn at the same
    // time as barlines.
    for (const Barline &barline : system.getBarlines())
    {
        if (barline.hasRehearsalSign())
        {
            height += LayoutInfo::SYSTEM_SYMBOL_SPACING;
            drawDividerLine(height);
            break;
        }
    }

    if (!system.getAlternateEndings().empty())
    {
        drawAlternateEndings(system, layout, height);
        height += LayoutInfo::SYSTEM_SYMBOL_SPACING;
        drawDividerLine(height);
    }

    if (!system.getTempoMarkers().empty())
    {
        drawTempoMarkers(system, layout, height);
        height += LayoutInfo::SYSTEM_SYMBOL_SPACING;
        drawDividerLine(height);
    }

    if (!system.getDirections().empty())
    {
        height += drawDirections(system, layout, height);
        drawDividerLine(height);
    }

    if (!system.getChords().empty())
    {
        drawChordText(system, layout, height);
        height += LayoutInfo::SYSTEM_SYMBOL_SPACING;
        drawDividerLine(height);
    }

    if (!system.getTextItems().empty())
    {
        drawTextItems(system, layout, height);
        height += LayoutInfo::SYSTEM_SYMBOL_SPACING;
        drawDividerLine(height);
    }
}

void SystemRenderer::drawDividerLine(double y)
{
    auto line = new QGraphicsLineItem();
    line->setLine(0, y, LayoutInfo::STAFF_WIDTH, y);
    line->setOpacity(0.5);
    line->setPen(QPen(myScoreArea->getPalette().text(), 0.5, Qt::DashLine));

    line->setParentItem(myParentSystem);
}

void SystemRenderer::drawAlternateEndings(const System &system,
                                          const LayoutInfo &layout,
                                          double height)
{
    const double TOP_LINE_OFFSET = 2;
    const double TEXT_PADDING = 5;

    for (const AlternateEnding &ending : system.getAlternateEndings())
    {
        const double location = layout.getPositionX(ending.getPosition()) +
                                0.5 * layout.getPositionSpacing();

        // Draw the vertical line.
        auto vertLine = new QGraphicsLineItem();
        vertLine->setLine(0, TOP_LINE_OFFSET, 0,
                          LayoutInfo::SYSTEM_SYMBOL_SPACING - TOP_LINE_OFFSET);
        vertLine->setPos(location, height);
        vertLine->setParentItem(myParentSystem);

        // Draw the text indicating the repeat numbers.
<<<<<<< HEAD
        auto text = new SimpleTextItem(
            QString::fromStdString(Util::toString(ending)), myPlainTextFont,QPen(myScoreArea->getPalette().text().color()));
=======
        auto text =
            new SimpleTextItem(QString::fromStdString(Util::toString(ending)),
                               myPlainTextFont, TextAlignment::Top);
>>>>>>> ec60472c
        text->setPos(location + TEXT_PADDING, height + TEXT_PADDING / 2.0);
        text->setParentItem(myParentSystem);

        // The horizontal line either stretches to the next repeat end bar
        // in the system, or just to the next bar.
        double endX = 0;
        for (const Barline &barline : system.getBarlines())
        {
            // Look for the next repeat end bar.
            if (barline.getPosition() > ending.getPosition() &&
                barline.getBarType() == Barline::RepeatEnd)
            {
                endX = layout.getPositionX(barline.getPosition());
            }
        }

        // Otherwise, if there is no repeat bar just go to the next barline.
        if (endX == 0)
        {
            endX = layout.getPositionX(system.getNextBarline(
                                    ending.getPosition())->getPosition());
        }

        // Draw to the center of the barline's position.
        endX += 0.5 * layout.getPositionSpacing();

        // Ensure that the line doesn't extend past the edge of the system.
        endX = std::clamp(endX, 0.0, LayoutInfo::STAFF_WIDTH);

        auto horizLine = new QGraphicsLineItem();
        horizLine->setLine(0, TOP_LINE_OFFSET, endX - location, TOP_LINE_OFFSET);
        horizLine->setPos(location, height);
        horizLine->setParentItem(myParentSystem);
    }
}

static QString getBeatTypeImage(TempoMarker::BeatType type)
{
    QString file;

    switch (type)
    {
        case TempoMarker::Half:
            file = QStringLiteral(":images/half_note");
            break;
        case TempoMarker::HalfDotted:
            file = QStringLiteral(":images/half_note_dotted");
            break;
        case TempoMarker::Quarter:
            file = QStringLiteral(":images/quarter_note");
            break;
        case TempoMarker::QuarterDotted:
            file = QStringLiteral(":images/dotted_note");
            break;
        case TempoMarker::Eighth:
            file = QStringLiteral(":images/8th_note");
            break;
        case TempoMarker::EighthDotted:
            file = QStringLiteral(":images/8th_note_dotted");
            break;
        case TempoMarker::Sixteenth:
            file = QStringLiteral(":images/16th_note");
            break;
        case TempoMarker::SixteenthDotted:
            file = QStringLiteral(":images/16th_note_dotted");
            break;
        case TempoMarker::ThirtySecond:
            file = QStringLiteral(":images/32nd_note");
            break;
        case TempoMarker::ThirtySecondDotted:
            file = QStringLiteral(":images/32nd_note_dotted");
            break;
    }

    return file;
}

static QString getTripletFeelImage(const TempoMarker &tempo)
{
    switch (tempo.getTripletFeel())
    {
        case TempoMarker::TripletFeelEighth:
            return QStringLiteral(":/images/triplet_feel_eighth.png");
        case TempoMarker::TripletFeelEighthOff:
            return QStringLiteral(":/images/triplet_feel_eighth_off.png");
        case TempoMarker::TripletFeelSixteenth:
            return QStringLiteral(":/images/triplet_feel_sixteenth.png");
        case TempoMarker::TripletFeelSixteenthOff:
            return QStringLiteral(":/images/triplet_feel_sixteenth_off.png");
        default:
            Q_ASSERT(false);
            return QString();
    }
}

void SystemRenderer::drawTempoMarkers(const System &system,
                                      const LayoutInfo &layout,
                                      double height)
{
    for (const TempoMarker &tempo : system.getTempoMarkers())
    {
        if (tempo.getMarkerType() == TempoMarker::NotShown)
            continue;

        const double x = layout.getPositionX(tempo.getPosition());

#if 0
        auto group = new ClickableGroup([]() {
            // TODO - allow editing a tempo marker by clicking on it.
        });
#else
        auto group = new QGraphicsItemGroup();
#endif

        QFont font = myPlainTextFont;
        if (tempo.getMarkerType() == TempoMarker::AlterationOfPace)
            font.setItalic(true);
        else
            font.setBold(true);

        QString text;
        if (tempo.getMarkerType() == TempoMarker::AlterationOfPace)
        {
            text = (tempo.getAlterationOfPace() == TempoMarker::Accelerando)
                       ? QStringLiteral("accel.")
                       : QStringLiteral("rit.");
        }
        else
        {
            text += QString::fromStdString(tempo.getDescription()) + " ";

            const QString imageSpacing(3, ' ');
            const double NOTE_HEIGHT = 16;

            // Add the beat type image.
            QFontMetricsF fm(font);
            QPixmap image(getBeatTypeImage(tempo.getBeatType()));
            auto pixmap = new QGraphicsPixmapItem(image.scaled(
                fm.width(imageSpacing), NOTE_HEIGHT,
                Qt::IgnoreAspectRatio, Qt::SmoothTransformation));
            pixmap->setX(fm.width(text));
            centerSymbolVertically(*pixmap, height);
            group->addToGroup(pixmap);

            text += imageSpacing;
            text += QStringLiteral(" = ");

            if (tempo.getMarkerType() == TempoMarker::ListessoMarker)
            {
                // Add the second beat type image.
                QPixmap image(getBeatTypeImage(tempo.getListessoBeatType()));
                auto pixmap = new QGraphicsPixmapItem(image.scaled(
                    fm.width(imageSpacing), NOTE_HEIGHT,
                    Qt::IgnoreAspectRatio, Qt::SmoothTransformation));
                pixmap->setX(fm.width(text));
                centerSymbolVertically(*pixmap, height);
                group->addToGroup(pixmap);

                text += imageSpacing;
            }
            else
                text += QString::number(tempo.getBeatsPerMinute());

            // Add the triplet feel image if necessary.
            if (tempo.getTripletFeel() != TempoMarker::NoTripletFeel)
            {
                text += QStringLiteral(" ( ");

                const QString imageSpacing(12, ' ');
                QPixmap image(getTripletFeelImage(tempo));
                pixmap = new QGraphicsPixmapItem(image.scaled(
                    fm.width(imageSpacing), 21,
                    Qt::IgnoreAspectRatio, Qt::SmoothTransformation));
                pixmap->setX(fm.width(text));
                centerSymbolVertically(*pixmap, height);
                group->addToGroup(pixmap);

                text += imageSpacing + " )";
            }
        }

<<<<<<< HEAD
        auto textItem = new SimpleTextItem(text, font,QPen(myScoreArea->getPalette().text().color()));
=======
        auto textItem = new SimpleTextItem(text, font, TextAlignment::Top);
>>>>>>> ec60472c
        centerSymbolVertically(*textItem, height);
        group->addToGroup(textItem);

        group->setX(x);
        group->setParentItem(myParentSystem);
    }
}

void SystemRenderer::drawChordText(const System &system,
                                   const LayoutInfo &layout, double height)
{
    for (const ChordText &chord : system.getChords())
    {
        const double x = layout.getPositionX(chord.getPosition());
        const std::string text = Util::toString(chord.getChordName());

<<<<<<< HEAD
        auto textItem =
            new SimpleTextItem(QString::fromStdString(text), myPlainTextFont,QPen(myScoreArea->getPalette().text().color()));
=======
        auto textItem = new SimpleTextItem(QString::fromStdString(text),
                                           myPlainTextFont, TextAlignment::Top);
>>>>>>> ec60472c
        textItem->setX(x);
        centerSymbolVertically(*textItem, height);
        textItem->setParentItem(myParentSystem);
    }
}

void SystemRenderer::drawTextItems(const System &system,
                                   const LayoutInfo &layout, double height)
{
    for (const TextItem &text : system.getTextItems())
    {
        const QString &contents = QString::fromStdString(text.getContents());

        // Note: the SimpleTextItem class is not used here since multi-line
        // support is needed.
        auto text_item = new QGraphicsSimpleTextItem();
        text_item->setFont(myPlainTextFont);
        text_item->setText(contents);

        text_item->setX(layout.getPositionX(text.getPosition()));
        centerSymbolVertically(*text_item, height);
        text_item->setParentItem(myParentSystem);
    }
}

#if 0
void SystemRenderer::drawRhythmSlashes()
{
    const uint32_t y = system->GetExtraSpacing();

    std::vector<RhythmSlashPainter*> slashPainters;

    // generate the rhythm slashes
    for (size_t i = 0; i < system->GetRhythmSlashCount(); i++)
    {
        shared_ptr<const RhythmSlash> rhythmSlash = system->GetRhythmSlash(i);
        const uint32_t x = system->GetPositionX(rhythmSlash->GetPosition());

        RhythmSlashPainter* painter = new RhythmSlashPainter(rhythmSlash);
        painter->setPos(x, y);
        slashPainters.push_back(painter);

        // draw ties
        if (rhythmSlash->IsTied() && i != 0)
        {
            const RhythmSlashPainter* prevSlash = slashPainters.at(i - 1);

            const double xDiff = x - prevSlash->x();

            QPainterPath path;
            path.moveTo(xDiff, System::RHYTHM_SLASH_SPACING / 4.0);
            path.arcTo(0, 0, xDiff, System::RHYTHM_SLASH_SPACING / 2.0, 0, 180);

            QGraphicsPathItem* arc = new QGraphicsPathItem(path);
            arc->setPos(prevSlash->x() + RhythmSlashPainter::STEM_OFFSET,
                        y + RhythmSlashPainter::NOTE_HEAD_OFFSET - arc->boundingRect().height());
            arc->setPen(QPen(myScoreArea->getPalette().text().color()));
            arc->setParentItem(parentSystem);
        }
    }

    // add each rhythm slash to the scene
    for (RhythmSlashPainter* painter, slashPainters)
    {
        painter->setParentItem(parentSystem);
    }
}

#endif

void SystemRenderer::drawLegato(const Staff &staff, const LayoutInfo &layout)
{
    for (const Voice &voice : staff.getVoices())
    {
        std::map<int, int> arcs;

        for (const Position &pos : voice.getPositions())
        {
            const int position = pos.getPosition();

            for (const Note &note : pos.getNotes())
            {
                const int string = note.getString();

                if (note.hasProperty(Note::HammerOnOrPullOff) ||
                    note.hasProperty(Note::LegatoSlide))
                {
                    // Set the start position of an arc, if necessary.
                    if (arcs.find(string) == arcs.end())
                        arcs[string] = position;
                }
                // If an arc was already started and the current note is not
                // a hammeron / pulloff, end the arc.
                else if (arcs.find(string) != arcs.end())
                {
                    const int startPos = arcs.find(string)->second;

                    const double left = layout.getPositionX(startPos);
                    const double width = layout.getPositionX(position) - left;
                    double height = 7.5;
                    double y = layout.getTabLine(string) - 2;

                    if (string >= layout.getStringCount() / 2)
                    {
                        // For notes on the bottom half of the staff, flip the
                        // arc and place it below the notes.
                        y += 2 * layout.getTabLineSpacing() + height / 2.5;
                        height = -height;
                    }

                    QPainterPath path;
                    path.moveTo(width, height / 2);
                    path.arcTo(0, 0, width, height, 0, 180);

                    auto arc = new AntialiasedPathItem(path);
                    arc->setPos(left + layout.getPositionSpacing() / 2, y);
                    arc->setParentItem(myParentStaff);
                    arc->setPen(QPen(myScoreArea->getPalette().text().color()));
                    arcs.erase(arcs.find(string));
                }

                // Draw hammerons/pulloffs to nowhere.
                if (note.hasProperty(Note::HammerOnFromNowhere) ||
                    note.hasProperty(Note::PullOffToNowhere))
                {
                    const double height = 10;
                    const double width = 6;

                    QPainterPath path;
                    path.moveTo(width, height / 2);
                    path.arcTo(0, 0, width, height, 0, 180);

                    auto arc = new AntialiasedPathItem(path);
                    arc->setPos(layout.getPositionX(position) + 2,
                                layout.getTabLine(string) - 2);
                    arc->setParentItem(myParentStaff);

                    if (arcs.find(string) != arcs.end())
                        arcs.erase(arcs.find(string));
                }
            }
        }
    }
}

void SystemRenderer::drawPlayerChanges(const System &system, int staffIndex,
                                       const LayoutInfo &layout)
{
    for (const PlayerChange &change : system.getPlayerChanges())
    {
        const std::vector<ActivePlayer> activePlayers =
                change.getActivePlayers(staffIndex);

        QString description;
        if (!activePlayers.empty())
        {
            for (size_t i = 0, n = activePlayers.size(); i < n; ++i)
            {
                if (i != 0)
                    description += QStringLiteral(", ");

                const int player_index = activePlayers[i].getPlayerNumber();
                description += QString::fromStdString(
                    myScore.getPlayers()[player_index].getDescription());
            }
        }
        else
            description = QStringLiteral("(No Players)");

<<<<<<< HEAD
        auto text = new SimpleTextItem(description, myPlainTextFont,QPen(myScoreArea->getPalette().text().color()));
=======
        auto text = new SimpleTextItem(description, myPlainTextFont,
                                       TextAlignment::Top);
>>>>>>> ec60472c
        text->setPos(layout.getPositionX(change.getPosition()),
                     layout.getBottomStdNotationLine() +
                     LayoutInfo::STAFF_BORDER_SPACING +
                     layout.getStdNotationStaffBelowSpacing());
        text->setParentItem(myParentStaff);
    }
}

void SystemRenderer::drawSlides(const Staff &staff, const LayoutInfo &layout)
{
    for (const Voice &voice : staff.getVoices())
    {
        for (int string = 0; string < staff.getStringCount(); ++string)
        {
            for (const Position &pos : voice.getPositions())
            {
                const Note *note = Utils::findByString(pos, string);
                if (!note)
                    continue;

                // Draw any slides out of the note.
                if (note->hasProperty(Note::ShiftSlide) ||
                    note->hasProperty(Note::LegatoSlide) ||
                    note->hasProperty(Note::SlideOutOfDownwards) ||
                    note->hasProperty(Note::SlideOutOfUpwards))
                {
                    // Figure out if we're sliding up or down.
                    bool slideUp = note->hasProperty(Note::SlideOutOfUpwards);

                    if (note->hasProperty(Note::ShiftSlide) ||
                        note->hasProperty(Note::LegatoSlide))
                    {
                        const Note *nextNote = VoiceUtils::getNextNote(
                            voice, pos.getPosition(), string);
                        slideUp = nextNote && nextNote->getFretNumber() >
                                note->getFretNumber();
                    }

                    const Position *nextPos =
                        VoiceUtils::getNextPosition(voice, pos.getPosition());

                    drawSlide(layout, string, slideUp, pos.getPosition(),
                              nextPos ? nextPos->getPosition() :
                                        pos.getPosition() + 1);
                }

                // Draw any slides going into the note.
                if (note->hasProperty(Note::SlideIntoFromAbove) ||
                    note->hasProperty(Note::SlideIntoFromBelow))
                {
                    const int position = pos.getPosition();
                    drawSlide(layout, string,
                              note->hasProperty(Note::SlideIntoFromBelow),
                              position - 1, position);
                }
            }
        }
    }
}

void SystemRenderer::drawSlide(const LayoutInfo &layout, int string,
                               bool slideUp, int position1, int position2) const
{
    Q_ASSERT(position1 <= position2);

    double left = layout.getPositionX(std::max(position1, 0));
    // Adjust slides at the first position of a system.
    if (position1 < 0)
        left -= layout.getPositionSpacing();

    const int numPositions = layout.getNumPositions();
    double right = layout.getPositionX(std::min(position2, numPositions));
    if (position2 > numPositions)
        right += layout.getPositionSpacing();

    const double width = right - left;

    double height = 5;
    double y = (layout.getTabLine(string + 1) + layout.getTabLine(string)) / 2;

    if (slideUp) // If we're sliding up, flip the line.
    {
        height = -height;
        y += layout.getTabLineSpacing() + 1;
    }

    QPainterPath path;
    path.moveTo(0, 0);
    path.lineTo(width - layout.getPositionSpacing() / 2, height);

    auto slide = new AntialiasedPathItem(path);
    slide->setPos(left + layout.getPositionSpacing() / 1.5 + 1,
                  y + height / 2);
    slide->setPen(QPen(myScoreArea->getPalette().text().color()));
    slide->setParentItem(myParentStaff);
}

void SystemRenderer::drawSymbolsBelowTabStaff(const LayoutInfo &layout)
{
    for (const SymbolGroup &symbolGroup : layout.getTabStaffBelowSymbols())
    {
        QGraphicsItem *renderedSymbol = nullptr;

        switch (symbolGroup.getSymbolType())
        {
        case SymbolGroup::PickStrokeUp:
            renderedSymbol = createPickStroke(QChar(MusicFont::PickStrokeUp));
            break;
        case SymbolGroup::PickStrokeDown:
            renderedSymbol = createPickStroke(QChar(MusicFont::PickStrokeDown));
            break;
        case SymbolGroup::Tap:
            renderedSymbol =
                createPlainTextSymbol(QStringLiteral("T"), QFont::StyleNormal);
            break;
        case SymbolGroup::Hammeron:
            renderedSymbol =
                createPlainTextSymbol(QStringLiteral("H"), QFont::StyleNormal);
            break;
        case SymbolGroup::Pulloff:
            renderedSymbol =
                createPlainTextSymbol(QStringLiteral("P"), QFont::StyleNormal);
            break;
        case SymbolGroup::Slide:
            renderedSymbol = createPlainTextSymbol(QStringLiteral("sl."),
                                                   QFont::StyleItalic);
            break;
        case SymbolGroup::ArtificialHarmonic:
        {
            const Position *pos = ScoreUtils::findByPosition(
                symbolGroup.getVoice().getPositions(),
                symbolGroup.getLeftPosition());
            Q_ASSERT(pos);
            renderedSymbol = createArtificialHarmonicText(*pos);
            break;
        }
        default:
            Q_ASSERT(false);
            break;
        }

        double x = layout.getPositionX(symbolGroup.getLeftPosition());
        // Center symbols that apply to this note and the next adjacent note.
        if (symbolGroup.getSymbolType() == SymbolGroup::Hammeron ||
            symbolGroup.getSymbolType() == SymbolGroup::Pulloff ||
            symbolGroup.getSymbolType() == SymbolGroup::Slide)
        {
            x += 0.5 * (layout.getPositionX(symbolGroup.getRightPosition()) - x);
        }

        centerHorizontally(*renderedSymbol, x, x + symbolGroup.getWidth());
        renderedSymbol->setY(layout.getBottomTabLine() +
                             symbolGroup.getHeight() *
                                 LayoutInfo::TAB_SYMBOL_SPACING);

        renderedSymbol->setParentItem(myParentStaff);
    }
}

QGraphicsItem *SystemRenderer::createPickStroke(const QString &text)
{
<<<<<<< HEAD
    auto textItem = new SimpleTextItem(text, myMusicNotationFont,QPen(myScoreArea->getPalette().text().color()));
    textItem->setPos(2, 2 - myMusicFontMetrics.ascent());
=======
    auto textItem =
        new SimpleTextItem(text, myMusicNotationFont, TextAlignment::Baseline);
    textItem->setPos(2, 2);
>>>>>>> ec60472c

    // Sticking the text in a QGraphicsItemGroup allows us to offset the
    // position of the text from its default location
    auto group = new QGraphicsItemGroup();
    group->addToGroup(textItem);
    return group;
}

QGraphicsItem *SystemRenderer::createPlainTextSymbol(const QString &text,
                                                     QFont::Style style)
{
    myPlainTextFont.setStyle(style);

<<<<<<< HEAD
    auto textItem = new SimpleTextItem(text, myPlainTextFont, QPen(myScoreArea->getPalette().text().color()));
=======
    auto textItem =
        new SimpleTextItem(text, myPlainTextFont, TextAlignment::Top);
>>>>>>> ec60472c
    textItem->setPos(0, -8);

    auto group = new QGraphicsItemGroup();
    group->addToGroup(textItem);

    myPlainTextFont.setStyle(QFont::StyleNormal);

    return group;
}

/// Creates the text portion of an artificial harmonic, which displays the note.
QGraphicsItem* SystemRenderer::createArtificialHarmonicText(
        const Position &position)
{
    // Find the note that has the harmonic.
    auto it = boost::range::find_if(position.getNotes(), [] (const Note &note) {
        return note.hasArtificialHarmonic();
    });

    Q_ASSERT(it != position.getNotes().end());

    // Build the text representation of the harmonic.
    const ArtificialHarmonic &harmonic = it->getArtificialHarmonic();
    ChordName name;
    name.setTonicKey(harmonic.getKey());
    name.setTonicVariation(harmonic.getVariation());
    name.setBassKey(harmonic.getKey());
    name.setBassVariation(harmonic.getVariation());

    return createPlainTextSymbol(QString::fromStdString(Util::toString(name)),
                                 QFont::StyleNormal);
}

void SystemRenderer::drawSymbolsAboveTabStaff(const Staff &staff,
                                              const LayoutInfo& layout)
{
    for (const SymbolGroup &symbolGroup : layout.getTabStaffAboveSymbols())
    {
        QGraphicsItem *renderedSymbol = nullptr;
        const double width = symbolGroup.getWidth();

        switch(symbolGroup.getSymbolType())
        {
        case SymbolGroup::Bend:
            renderedSymbol = createBendGroup(symbolGroup, layout);
            break;
        case SymbolGroup::LetRing:
            renderedSymbol = createConnectedSymbolGroup(
                QStringLiteral("let ring"), QFont::StyleItalic, width, layout);
            break;
        case SymbolGroup::Vibrato:
            renderedSymbol = drawContinuousFontSymbols(MusicFont::Vibrato,
                                                       width);
            break;
        case SymbolGroup::WideVibrato:
            renderedSymbol = drawContinuousFontSymbols(MusicFont::WideVibrato,
                                                       width);
            break;
        case SymbolGroup::PalmMuting:
            renderedSymbol = createConnectedSymbolGroup(
                QStringLiteral("P.M."), QFont::StyleNormal, width, layout);
            break;
        case SymbolGroup::TremoloPicking:
            renderedSymbol = createTremoloPicking(layout);
            break;
        case SymbolGroup::Trill:
            renderedSymbol = createTrill(layout);
            break;
        case SymbolGroup::NaturalHarmonic:
            renderedSymbol = createConnectedSymbolGroup(
                QStringLiteral("N.H."), QFont::StyleNormal, width, layout);
            break;
        case SymbolGroup::Dynamic:
        {
            const Dynamic *dynamic = ScoreUtils::findByPosition(
                staff.getDynamics(), symbolGroup.getLeftPosition());
            Q_ASSERT(dynamic);

            renderedSymbol = createDynamic(*dynamic);
            break;
        }
        case SymbolGroup::ArtificialHarmonic:
            renderedSymbol = createConnectedSymbolGroup(
                QStringLiteral("A.H."), QFont::StyleNormal, width, layout);
            break;
#if 0
        case Layout::SymbolVolumeSwell:
        {
            // figure out the direction of the volume swell
            uint8_t startVolume = 0, endVolume = 0, duration = 0;
            staff->GetPosition(0, symbolGroup.leftPosIndex)->GetVolumeSwell(startVolume, endVolume, duration);

            renderedSymbol = createVolumeSwell(width, staffInfo,
                                               (startVolume <= endVolume) ? VolumeIncreasing : VolumeDecreasing);
            break;
        }
        case Layout::SymbolTremoloBar:
            renderedSymbol = new TremoloBarPainter(staff->GetPosition(0, symbolGroup.leftPosIndex),
                                                   width);
            break;        
#endif

        default:
            Q_ASSERT(false);
            break;
        }

        // Bends are positioned differently, since they overlap with the
        // standard notation staff.
        if (symbolGroup.getSymbolType() != SymbolGroup::Bend)
        {
            renderedSymbol->setPos(
                layout.getPositionX(symbolGroup.getLeftPosition()),
                layout.getTopTabLine() - LayoutInfo::STAFF_BORDER_SPACING -
                    symbolGroup.getHeight() * LayoutInfo::TAB_SYMBOL_SPACING);
        }
        renderedSymbol->setParentItem(myParentStaff);
    }
}

void SystemRenderer::drawSymbolsAboveStdNotationStaff(const LayoutInfo& layout)
{
    for (const SymbolGroup &symbolGroup : layout.getStdNotationStaffAboveSymbols())
    {
        QGraphicsItem *renderedSymbol = nullptr;

        switch (symbolGroup.getSymbolType())
        {
        case SymbolGroup::Octave8va:
            renderedSymbol = createConnectedSymbolGroup(
                QStringLiteral("8va"), QFont::StyleItalic,
                symbolGroup.getWidth(), layout);
            break;
        case SymbolGroup::Octave15ma:
            renderedSymbol = createConnectedSymbolGroup(
                QStringLiteral("15ma"), QFont::StyleItalic,
                symbolGroup.getWidth(), layout);
            break;
        default:
            // All symbol types should have been dealt with by now.
            Q_ASSERT(false);
            break;
        }

        renderedSymbol->setPos(
            layout.getPositionX(symbolGroup.getLeftPosition()), 0);
        renderedSymbol->setParentItem(myParentStaff);
    }
}

void SystemRenderer::drawSymbolsBelowStdNotationStaff(const LayoutInfo &layout)
{
    for (const SymbolGroup &symbolGroup :
         layout.getStdNotationStaffBelowSymbols())
    {
        QGraphicsItem *renderedSymbol = nullptr;

        switch (symbolGroup.getSymbolType())
        {
        case SymbolGroup::Octave8vb:
            renderedSymbol = createConnectedSymbolGroup(
                QStringLiteral("8vb"), QFont::StyleItalic,
                symbolGroup.getWidth(), layout);
            break;
        case SymbolGroup::Octave15mb:
            renderedSymbol = createConnectedSymbolGroup(
                QStringLiteral("15mb"), QFont::StyleItalic,
                symbolGroup.getWidth(), layout);
            break;
        default:
            // All symbol types should have been dealt with by now.
            Q_ASSERT(false);
            break;
        }

        renderedSymbol->setPos(
            layout.getPositionX(symbolGroup.getLeftPosition()),
            layout.getBottomStdNotationLine() +
                layout.getStdNotationStaffBelowSpacing());
        renderedSymbol->setParentItem(myParentStaff);
    }
}

QGraphicsItem *SystemRenderer::createConnectedSymbolGroup(
    const QString &text, QFont::Style style, double width,
    const LayoutInfo &layout)
{
    mySymbolTextFont.setStyle(style);

    // Render the description (i.e. "let ring").
<<<<<<< HEAD
    auto description = new SimpleTextItem(text, mySymbolTextFont,QPen(myScoreArea->getPalette().text().color()));
=======
    auto description =
        new SimpleTextItem(text, mySymbolTextFont, TextAlignment::Top);
>>>>>>> ec60472c

    auto group = new QGraphicsItemGroup();
    group->addToGroup(description);

    // Draw dashed line across the remaining positions in the group.
    if (width > layout.getPositionSpacing())
    {
        const double rightEdge = width - 0.5 * layout.getPositionSpacing();
        const double leftEdge = description->boundingRect().right();
        const double y = LayoutInfo::TAB_SYMBOL_SPACING / 2.0;

        createDashedLine(group, leftEdge, rightEdge, y);
    }

    return group;
}

void SystemRenderer::createDashedLine(QGraphicsItemGroup *group, double left,
                                      double right, double y)
{
    auto line = new QGraphicsLineItem(left, y, right, y);
    line->setPen(QPen(myScoreArea->getPalette().text().color(), 1, Qt::DashLine));
    group->addToGroup(line);

    // Draw a vertical line at the end of the dotted lines.
    auto lineEnd = new QGraphicsLineItem(
        line->boundingRect().right(), y, line->boundingRect().right(),
        y + 0.5 * LayoutInfo::TAB_SYMBOL_SPACING);
    lineEnd->setPen(QPen(myScoreArea->getPalette().text().color()));
    group->addToGroup(lineEnd);
}

#if 0

/// Creates a volume swell QGraphicsItem of the specified type
QGraphicsItem* SystemRenderer::createVolumeSwell(uint8_t width, const StaffData& currentStaffInfo,
                                                 VolumeSwellType type)
{
    double leftX = currentStaffInfo.positionWidth / 2.0;
    double rightX = width;

    if (type == VolumeDecreasing) // switch directions for decreasing volume swells
    {
        std::swap(leftX, rightX);
    }

    // in this case, the width of the symbol rectangle is the # of positions that the volume swell spans
    QPainterPath path;
    path.moveTo(rightX, 0);
    path.lineTo(leftX, Staff::TAB_SYMBOL_HEIGHT / 2.0);
    path.lineTo(rightX, Staff::TAB_SYMBOL_HEIGHT);

    QGraphicsPathItem* swell = new QGraphicsPathItem(path);
    return swell;
}

#endif
QGraphicsItem *SystemRenderer::drawContinuousFontSymbols(QChar symbol,
                                                         int width)
{
    QFont font = MusicFont::getFont(25);

    const double symbolWidth = QFontMetricsF(font).width(symbol);
    const int numSymbols = width / symbolWidth;
<<<<<<< HEAD
    auto text = new SimpleTextItem(QString(numSymbols, symbol), font,QPen(myScoreArea->getPalette().text().color()));
    text->setPos(0, -25);
=======
    auto text = new SimpleTextItem(QString(numSymbols, symbol), font,
                                   TextAlignment::Baseline);
    text->setPos(0, 0.5 * LayoutInfo::TAB_SYMBOL_SPACING);
>>>>>>> ec60472c

    // A bit of a hack for getting around the height offset caused by the
    // music font.
    auto group = new QGraphicsItemGroup();
    group->addToGroup(text);
    return group;
}

QGraphicsItem *SystemRenderer::createTremoloPicking(const LayoutInfo& layout)
{
    const double offset = LayoutInfo::TAB_SYMBOL_SPACING / 3;

    auto group = new QGraphicsItemGroup();

    for (int i = 0; i < 3; i++)
    {
<<<<<<< HEAD
        auto line = new SimpleTextItem(QChar(MusicFont::TremoloPicking),
                                       myMusicNotationFont,QPen(myScoreArea->getPalette().text().color()));
=======
        auto line =
            new SimpleTextItem(QChar(MusicFont::TremoloPicking),
                               myMusicNotationFont, TextAlignment::Baseline);
>>>>>>> ec60472c
        centerHorizontally(*line, 0, layout.getPositionSpacing() * 1.25);
        line->setY(-7 + i * offset);
        group->addToGroup(line);
    }

    return group;
}

QGraphicsItem *SystemRenderer::createTrill(const LayoutInfo& layout)
{
    QFont font(MusicFont::getFont(21));

    auto text = new SimpleTextItem(QChar(MusicFont::Trill), font,
                                   TextAlignment::Baseline);
    centerHorizontally(*text, 0, layout.getPositionSpacing());
    text->setY(0.5 * LayoutInfo::TAB_SYMBOL_SPACING);

    auto group = new QGraphicsItemGroup();
    group->addToGroup(text);
    return group;
}

QGraphicsItem *SystemRenderer::createDynamic(const Dynamic &dynamic)
{
    QString text = QStringLiteral("fff");
    Dynamic::VolumeLevel volume = dynamic.getVolume();

    if (volume == Dynamic::Off)
        text = QStringLiteral("off");
    else if (volume <= Dynamic::ppp)
        text = QStringLiteral("ppp");
    else if (volume <= Dynamic::pp)
        text = QStringLiteral("pp");
    else if (volume <= Dynamic::p)
        text = QStringLiteral("p");
    else if (volume <= Dynamic::mp)
        text = QStringLiteral("mp");
    else if (volume <= Dynamic::mf)
        text = QStringLiteral("mf");
    else if (volume <= Dynamic::f)
        text = QStringLiteral("f");
    else if (volume <= Dynamic::ff)
        text = QStringLiteral("ff");

<<<<<<< HEAD
    auto textItem = new SimpleTextItem(text, myMusicNotationFont,QPen(myScoreArea->getPalette().text().color()));
    textItem->setPos(0, -myMusicFontMetrics.ascent() + 10);
=======
    auto textItem =
        new SimpleTextItem(text, myMusicNotationFont, TextAlignment::Baseline);
    textItem->setY(0.5 * LayoutInfo::TAB_SYMBOL_SPACING);
>>>>>>> ec60472c

    // Sticking the text in a QGraphicsItemGroup allows us to offset the
    // position of the text from its default location.
    auto group = new QGraphicsItemGroup();
    group->addToGroup(textItem);
    return group;
}

void SystemRenderer::drawStdNotation(const System &system, const Staff &staff,
                                     const LayoutInfo &layout)
{
    // Draw rests.
    for (const Voice &voice : staff.getVoices())
    {
        for (const Position &pos : voice.getPositions())
        {
            const double x = layout.getPositionX(pos.getPosition());

            const Barline *prevBar = system.getPreviousBarline(pos.getPosition());
            if (!prevBar)
                prevBar = &system.getBarlines().front();

            if (pos.hasMultiBarRest())
            {
                drawMultiBarRest(system, *prevBar, layout,
                                 pos.getMultiBarRestCount());
            }
            else if (pos.isRest())
            {
                drawRest(pos, x, layout);
            }
        }
    }

    const std::vector<StdNotationNote> &notes = layout.getStdNotationNotes();

    std::map<int, double> minNoteLocations;
    std::map<int, double> maxNoteLocations;
    std::map<int, double> noteHeadWidths;
    std::map<int, double> noteHeadCenters;

    QFont default_font(MusicFont::getFont(MusicFont::DEFAULT_FONT_SIZE));
    QFont grace_font(MusicFont::getFont(MusicFont::GRACE_NOTE_SIZE));
    QFontMetricsF default_fm(default_font);
    QFontMetricsF grace_fm(grace_font);

    for (const StdNotationNote &note : notes)
    {
        const QFont *font = note.isGraceNote() ? &grace_font : &default_font;
        const QFontMetricsF *fm = note.isGraceNote() ? &grace_fm : &default_fm;

        const QChar note_head_char = note.getNoteHeadSymbol();
        const double note_head_width = fm->width(note_head_char);

        const QString accidental_text = note.getAccidentalText();
        const double accidental_width = fm->width(accidental_text);

        const double x = layout.getPositionX(note.getPosition()) +
                0.5 * (layout.getPositionSpacing() - note_head_width) -
                accidental_width;
        const double y = note.getY() + layout.getTopStdNotationLine();
        const QString note_text = accidental_text + note_head_char;

        QGraphicsItemGroup *group = nullptr;
<<<<<<< HEAD
        auto text_item = new SimpleTextItem(note_text, *font,QPen(myScoreArea->getPalette().text().color()));
=======
        auto text_item =
            new SimpleTextItem(note_text, *font, TextAlignment::Baseline);
>>>>>>> ec60472c

        if (note.isDotted() || note.isDoubleDotted())
        {
            group = new QGraphicsItemGroup();
            const double dotX = fm->width(note_text) + 2;

            const QChar dot(MusicFont::Dot);
<<<<<<< HEAD
            auto dotText = new SimpleTextItem(dot, *font,QPen(myScoreArea->getPalette().text().color()));
=======
            auto dotText =
                new SimpleTextItem(dot, *font, TextAlignment::Baseline);
>>>>>>> ec60472c
            dotText->setPos(dotX, 0);
            group->addToGroup(dotText);

            if (note.isDoubleDotted())
            {
<<<<<<< HEAD
                auto dotText2 = new SimpleTextItem(dot, *font,QPen(myScoreArea->getPalette().text().color()));
=======
                auto dotText2 =
                    new SimpleTextItem(dot, *font, TextAlignment::Baseline);
>>>>>>> ec60472c
                dotText2->setPos(dotX + 4, 0);
                group->addToGroup(dotText2);
            }
        }

        if (note.getNote()->hasLeftHandFingering())
        {
            if (!group)
            {
                group = new QGraphicsItemGroup();
            }
<<<<<<< HEAD
            
            
            const auto fingering = note.getNote()->getLeftHandFingering();
            const auto number = fingering.getFingerNumber();
            auto numberText = new SimpleTextItem(QString::number(number), myPlainTextFont,QPen(myScoreArea->getPalette().text().color()));
            
=======

            const auto &fingering = note.getNote()->getLeftHandFingering();
            auto finger = fingering.getFinger();

            QString finger_text;
            if (finger == LeftHandFingering::Finger::Thumb)
                finger_text = QStringLiteral("t");
            else
                finger_text = QString::number(static_cast<int>(finger));

            auto item = new SimpleTextItem(finger_text, myPlainTextFont,
                                           TextAlignment::Baseline);

            static const double y_left = -note_head_width - 1;
            static const double y_right = note_head_width + 3;
            static constexpr double y_above = -4;
            static constexpr double y_below = 12;
>>>>>>> ec60472c
            double numberX;
            double numberY;
            switch (fingering.getDisplayPosition())
            {
                case LeftHandFingering::DisplayPosition::Left:
                    numberX = y_left;
                    numberY = 0;
                    break;
                case LeftHandFingering::DisplayPosition::AboveLeft:
                    numberX = y_left + 2;
                    numberY = y_above;
                    break;
                case LeftHandFingering::DisplayPosition::Above:
                    numberX = 0;
                    numberY = y_above;
                    break;
                case LeftHandFingering::DisplayPosition::AboveRight:
                    numberX = y_right - 2;
                    numberY = y_above;
                    break;
                case LeftHandFingering::DisplayPosition::Right:
                    numberX = y_right;
                    numberY = 0;
                    break;
                case LeftHandFingering::DisplayPosition::BelowRight:
                    numberX = y_right - 2;
                    numberY = y_below;
                    break;
                case LeftHandFingering::DisplayPosition::Below:
                    numberX = 0;
                    numberY = y_below;
                    break;
                case LeftHandFingering::DisplayPosition::BelowLeft:
                    numberX = y_left + 2;
                    numberY = y_below;
                    break;
            }

            item->setPos(numberX, numberY);
            group->addToGroup(item);
        }

        if (group)
        {
            group->addToGroup(text_item);
            group->setPos(x, y);
            group->setParentItem(myParentStaff);
        }
        else
        {
            text_item->setPos(x, y);
            text_item->setParentItem(myParentStaff);
        }

        const int position = note.getPosition();
        minNoteLocations[position] = std::min(minNoteLocations[position],
                                              note.getY());
        maxNoteLocations[position] = std::max(maxNoteLocations[position],
                                              note.getY());
        noteHeadWidths[position] = note_head_width;
        noteHeadCenters[position] = x;
    }

    drawLedgerLines(layout, minNoteLocations, maxNoteLocations, noteHeadWidths);

    for (int v = 0; v < Staff::NUM_VOICES; ++v)
    {
        const std::vector<BeamGroup> &beamGroups = layout.getBeamGroups(v);
        const std::vector<NoteStem> &stems = layout.getNoteStems(v);

        for (const BeamGroup &group : beamGroups)
            group.drawStems(myParentStaff, stems, myMusicNotationFont, layout);

        const Voice &voice = staff.getVoices()[v];
        drawIrregularGroups(voice, stems);
        drawTies(voice, notes, stems, layout);
    }
}

void SystemRenderer::drawTies(const Voice &voice,
                              const std::vector<StdNotationNote> &notes,
                              const std::vector<NoteStem> &stems,
                              const LayoutInfo &layout)
{
    const double height = 7;

    for (const StdNotationNote &note : notes)
    {
        if (&note.getVoice() != &voice || !note.getTie())
            continue;

        const int pos = note.getPosition();
        const NoteStem &stem = stems.at(
            ScoreUtils::findIndexByPosition(voice.getPositions(), pos));
        const int prevPos = *note.getTie();

        // Draw to the centre of each position.
        const double x = layout.getPositionX(note.getPosition()) +
                         0.5 * layout.getPositionSpacing();
        const double prevX =
            layout.getPositionX(prevPos) + 0.5 * layout.getPositionSpacing();
        const double width = x - prevX;

        // Adjust the orientation depending on the stem direction.
        QPainterPath path;
        path.moveTo(width, height / 2);
        path.arcTo(0, 0, width, height, 0,
                   stem.getStemType() == NoteStem::StemDown ? 180 : -180);

        const double y = note.getY() + layout.getTopStdNotationLine() +
                         (stem.getStemType() == NoteStem::StemDown
                              ? -1.25 * LayoutInfo::STD_NOTATION_LINE_SPACING
                              : 0.25 * LayoutInfo::STD_NOTATION_LINE_SPACING);

        auto arc = new AntialiasedPathItem(path);
        arc->setPos(prevX, y);
        arc->setPen(QPen(myScoreArea->getPalette().text().color()));
        arc->setParentItem(myParentStaff);
    }
}

void SystemRenderer::drawIrregularGroups(const Voice &voice,
                                         const std::vector<NoteStem> &stems)
{
    VerticalLayout topLayout;
    VerticalLayout bottomLayout;

    for (const IrregularGrouping &group : voice.getIrregularGroupings())
    {
        const int index = ScoreUtils::findIndexByPosition(voice.getPositions(),
                                                          group.getPosition());
        Q_ASSERT(index >= 0);

        NoteStem::StemType direction = stems.at(index).getStemType();

        auto begin = stems.begin() + index;
        auto end = begin + group.getLength();
        auto last = end - 1;

        double y1 = 0;
        double y2 = 0;

        if (direction == NoteStem::StemUp)
        {
            NoteStem highestStem = NoteStem::findHighestStem(begin, end);

            y1 = highestStem.getTop() - LayoutInfo::IRREGULAR_GROUP_BEAM_SPACING;
            y2 = highestStem.getTop() -
                 topLayout.addBox(begin->getPositionIndex(),
                                  last->getPositionIndex(), 1) *
                     LayoutInfo::IRREGULAR_GROUP_HEIGHT;
        }
        else
        {
            NoteStem lowestStem = NoteStem::findLowestStem(begin, end);

            y1 = lowestStem.getBottom() + LayoutInfo::IRREGULAR_GROUP_BEAM_SPACING;
            y2 = lowestStem.getBottom() +
                 bottomLayout.addBox(begin->getPositionIndex(),
                                     last->getPositionIndex(), 1) *
                     LayoutInfo::IRREGULAR_GROUP_HEIGHT;
        }

        const double leftX = begin->getX();
        const double rightX = last->getX();

        // Draw the value of the irregular grouping.
        const QString text = QString::fromStdString(Util::toString(group));

        QFont font = myMusicNotationFont;
        font.setItalic(true);
        font.setPixelSize(18);

        QFontMetricsF fm(font);
        const double textWidth = fm.width(text);
        const double centreX = leftX + (rightX - (leftX + textWidth)) / 2.0;

<<<<<<< HEAD
        auto textItem = new SimpleTextItem(text, font,QPen(myScoreArea->getPalette().text().color()));
=======
        auto textItem = new SimpleTextItem(text, font, TextAlignment::Top);
>>>>>>> ec60472c
        textItem->setPos(centreX, y2 - font.pixelSize());
        textItem->setParentItem(myParentStaff);

        const double lineWidth =
            std::max(0.0, 0.5 * (rightX - leftX - textWidth - 10));

        // Draw the two horizontal line segments across the group, and the two
        // vertical lines on either end.
        QGraphicsLineItem *horizLine1 = new QGraphicsLineItem();
        horizLine1->setLine(leftX, y2, leftX + lineWidth, y2);
        horizLine1->setPen(QPen(myScoreArea->getPalette().text().color()));
        horizLine1->setParentItem(myParentStaff);

        QGraphicsLineItem *horizLine2 = new QGraphicsLineItem();
        horizLine2->setLine(rightX - lineWidth, y2, rightX, y2);
        horizLine2->setParentItem(myParentStaff);
        horizLine2->setPen(QPen(myScoreArea->getPalette().text().color()));

        QGraphicsLineItem *vertLine1 = new QGraphicsLineItem();
        vertLine1->setLine(leftX, y1, leftX, y2);
        vertLine1->setParentItem(myParentStaff);
        vertLine1->setPen(QPen(myScoreArea->getPalette().text().color()));

        QGraphicsLineItem *vertLine2 = new QGraphicsLineItem();
        vertLine2->setLine(rightX, y1, rightX, y2);
        vertLine2->setParentItem(myParentStaff);
        vertLine2->setPen(QPen(myScoreArea->getPalette().text().color()));

    }
}

void SystemRenderer::drawMultiBarRest(const System &system,
                                      const Barline &leftBar,
                                      const LayoutInfo &layout,
                                      int measureCount)
{
    const Barline *rightBar = system.getNextBarline(leftBar.getPosition());
    Q_ASSERT(rightBar);

    const double leftX = (leftBar.getPosition() == 0) ?
                layout.getPositionX(leftBar.getPosition()) :
                layout.getPositionX(leftBar.getPosition() + 1);

    const double rightX = std::clamp(
                layout.getPositionX(rightBar->getPosition()), 0.0,
                LayoutInfo::STAFF_WIDTH - layout.getPositionSpacing() / 2.0);

    // Draw the measure count.
    auto measureCountText =
<<<<<<< HEAD
        new SimpleTextItem(QString::number(measureCount), myMusicNotationFont,QPen(myScoreArea->getPalette().text().color()));
=======
        new SimpleTextItem(QString::number(measureCount), myMusicNotationFont,
                           TextAlignment::Baseline);
>>>>>>> ec60472c

    centerHorizontally(*measureCountText, leftX, rightX);
    measureCountText->setY(layout.getTopStdNotationLine());
    measureCountText->setParentItem(myParentStaff);

    // Draw symbol across std. notation staff.
    auto vertLineLeft =
        new QGraphicsLineItem(leftX, layout.getStdNotationLine(2), leftX,
                              layout.getStdNotationLine(4));
    vertLineLeft->setParentItem(myParentStaff);

    auto vertLineRight =
        new QGraphicsLineItem(rightX, layout.getStdNotationLine(2), rightX,
                              layout.getStdNotationLine(4));
    vertLineRight->setParentItem(myParentStaff);

    auto horizontalLine = new QGraphicsRectItem(
        leftX, layout.getStdNotationLine(2) +
                   0.5 * LayoutInfo::STD_NOTATION_LINE_SPACING,
        rightX - leftX, LayoutInfo::STD_NOTATION_LINE_SPACING * 0.9);

    horizontalLine->setBrush(myScoreArea->getPalette().text());
    horizontalLine->setParentItem(myParentStaff);
}

void
SystemRenderer::drawRest(const Position &pos, double x,
                         const LayoutInfo &layout)
{
    // Position it in the middle of the staff.
    QFont font = MusicFont::getFont(28);
    double y = layout.getStdNotationLine(3);

    QChar symbol;
    switch (pos.getDurationType())
    {
        case Position::WholeNote:
            symbol = MusicFont::WholeRest;
            y = layout.getStdNotationLine(2);
            break;
        case Position::HalfNote:
            symbol = MusicFont::HalfRest;
            break;
        case Position::QuarterNote:
            symbol = MusicFont::QuarterRest;
            break;
        case Position::EighthNote:
            symbol = MusicFont::EighthRest;
            break;
        case Position::SixteenthNote:
            symbol = MusicFont::SixteenthRest;
            break;
        case Position::ThirtySecondNote:
            symbol = MusicFont::ThirtySecondRest;
            break;
        case Position::SixtyFourthNote:
            symbol = MusicFont::SixtyFourthRest;
            break;
    }

    auto group = new QGraphicsItemGroup();
<<<<<<< HEAD
    auto text = new SimpleTextItem(symbol, myMusicNotationFont, QPen(myScoreArea->getPalette().text().color()));
=======
    auto text = new SimpleTextItem(symbol, font, TextAlignment::Baseline);
>>>>>>> ec60472c
    text->setPos(0, y);
    group->addToGroup(text);

    // Draw dots if necessary.
    const QChar dot = MusicFont::Dot;
    const double dotX = 0.4 * font.pixelSize();
    // Position just below second line of staff.
    const double dotY = layout.getStdNotationSpace(2);

    if (pos.hasProperty(Position::Dotted) ||
        pos.hasProperty(Position::DoubleDotted))
    {
<<<<<<< HEAD
        auto dotText = new SimpleTextItem(dot, myMusicNotationFont, QPen(myScoreArea->getPalette().text().color()));
=======
        auto dotText = new SimpleTextItem(dot, font, TextAlignment::Baseline);
>>>>>>> ec60472c
        dotText->setPos(dotX, dotY);
        group->addToGroup(dotText);

        if (pos.hasProperty(Position::DoubleDotted))
        {
<<<<<<< HEAD
            auto dotText2 = new SimpleTextItem(dot, myMusicNotationFont, QPen(myScoreArea->getPalette().text().color()));
=======
            auto dotText2 =
                new SimpleTextItem(dot, font, TextAlignment::Baseline);
>>>>>>> ec60472c
            dotText2->setPos(dotX + 4, dotY);
            group->addToGroup(dotText2);
        }
    }

    centerHorizontally(*group, x, x + layout.getPositionSpacing() * 1.25);
    group->setParentItem(myParentStaff);
}

void SystemRenderer::drawLedgerLines(
        const LayoutInfo &layout,
        const std::map<int, double> &minNoteLocations,
        const std::map<int, double> &maxNoteLocations,
        const std::map<int, double> &noteHeadWidths)
{
    QPainterPath path;

    for (const int position : minNoteLocations | boost::adaptors::map_keys)
    {
        const double highestNote = minNoteLocations.at(position);
        const double lowestNote = maxNoteLocations.at(position);

        const int numLedgerLinesTop = -highestNote /
                LayoutInfo::STD_NOTATION_LINE_SPACING;
        const int numLedgerLinesBottom =
                (lowestNote - layout.getStdNotationStaffHeight()) /
                LayoutInfo::STD_NOTATION_LINE_SPACING;

        std::vector<double> ledgerLineLocations;

        if (numLedgerLinesTop > 0)
        {
            const double topLine = layout.getTopStdNotationLine();
            for (int i = 1; i <= numLedgerLinesTop; ++i)
            {
                ledgerLineLocations.push_back(
                            topLine - i * LayoutInfo::STD_NOTATION_LINE_SPACING);
            }
        }

        if (numLedgerLinesBottom > 0)
        {
            const int bottomLine = layout.getBottomStdNotationLine();
            for (int i = 1; i <= numLedgerLinesBottom; ++i)
            {
                ledgerLineLocations.push_back(bottomLine +
                            i * LayoutInfo::STD_NOTATION_LINE_SPACING);
            }
        }

        const double ledgerLineWidth = noteHeadWidths.at(position) * 2;
        const double x = layout.getPositionX(position) +
                0.5 * (layout.getPositionSpacing() - ledgerLineWidth);

        for (double location : ledgerLineLocations)
        {
            path.moveTo(x, location);
            path.lineTo(x + ledgerLineWidth, location);
        }
    }

    auto ledgerlines = new QGraphicsPathItem(path);
    ledgerlines->setPen(QPen(myScoreArea->getPalette().text().color()));
    ledgerlines->setParentItem(myParentStaff);
}

static double getBendHeight(Bend::DrawPoint point, const Note &note,
                            const LayoutInfo &layout)
{
    if (point == Bend::LowPoint)
    {
        return layout.getTabLine(note.getString()) +
               0.5 * layout.getTabLineSpacing();
    }
    else if (point == Bend::MidPoint)
        return layout.getTopTabLine() - LayoutInfo::TAB_SYMBOL_SPACING * 1.5;
    else
        return layout.getTopTabLine() - LayoutInfo::TAB_SYMBOL_SPACING * 2.5;
}

void SystemRenderer::createBend(QGraphicsItemGroup *group, double left,
                                double right, double yStart, double yEnd,
                                int pitch, bool prebend)
{
    QPainterPath path;

    // Draw an arc for the bend.
    if (!prebend)
    {
        path.moveTo(left, yStart);
        path.cubicTo(left, yStart, right, yStart, right, yEnd);
    }
    // Draw a straight line up for the bend.
    else
    {
        path.moveTo(left, yStart);
        right = std::clamp(right, left, left + 3.0);
        path.lineTo(right, yStart);
        path.lineTo(right, yEnd);
    }

    group->addToGroup(new AntialiasedPathItem(path));

    // Draw arrow head, and choose the correct orientation depending on whether
    // the bend is going up or down.
    static const double ARROW_WIDTH = 5.0;
    QPolygonF arrowShape;
    arrowShape << QPointF(right - ARROW_WIDTH / 2, yEnd)
               << QPointF(right + ARROW_WIDTH / 2, yEnd)
               << QPointF(right, (yEnd < yStart) ? yEnd - ARROW_WIDTH
                                                 : yEnd + ARROW_WIDTH);

    auto *arrow = new QGraphicsPolygonItem(arrowShape);
    arrow->setBrush(myScoreArea->getPalette().text());
    group->addToGroup(arrow);

    // Draw text for the bent pitch (e.g. "Full", "3/4", etc). Don't draw the
    // text if the bend is returning to standard pitch.
    if (pitch != 0)
    {
        mySymbolTextFont.setStyle(QFont::StyleNormal);
        auto bendText = new SimpleTextItem(
            QString::fromStdString(Bend::getPitchText(pitch)),
<<<<<<< HEAD
            mySymbolTextFont,QPen(myScoreArea->getPalette().text().color()));
=======
            mySymbolTextFont, TextAlignment::Top);
>>>>>>> ec60472c
        bendText->setPos(right - 0.5 * bendText->boundingRect().width(),
                         yEnd - 1.75 * mySymbolTextFont.pixelSize());
        group->addToGroup(bendText);
    }
}

QGraphicsItem *SystemRenderer::createBendGroup(const SymbolGroup &group,
                                               const LayoutInfo &layout)
{
    auto itemGroup = new QGraphicsItemGroup();
    double prevX = 0.0;

    for (int i = group.getLeftPosition(); i < group.getRightPosition(); ++i)
    {
        const Position *pos =
            ScoreUtils::findByPosition(group.getVoice().getPositions(), i);
        if (!pos)
            continue;

        for (const Note &note : pos->getNotes())
        {
            if (!note.hasBend())
                continue;
            
            const Bend &bend = note.getBend();
            const Bend::BendType type = bend.getType();
            
            const double x = layout.getPositionX(i);
            const double leftX = x + 0.75 * layout.getPositionSpacing();

            // Normally, the bend extends to the end of our position.
            double rightX = x + layout.getPositionSpacing();

            int duration = bend.getDuration();
            // Bend-and-releases always last for the duration of the note.
            if (type == Bend::BendAndRelease || type == Bend::PreBendAndRelease)
                duration = 1;

            // If the bend stretches over the current note or additional notes,
            // figure out how far the bend extends.
            if (duration > 0)
            {
                const Position *nextPos = pos;
                for (int j = 0; j < duration && nextPos; ++j)
                {
                    nextPos = VoiceUtils::getNextPosition(
                        group.getVoice(), nextPos->getPosition());
                }

                rightX = nextPos ? layout.getPositionX(nextPos->getPosition())
                                 : LayoutInfo::STAFF_WIDTH - layout.getPositionSpacing();
                // Move to the middle of the position.
                rightX += 0.5 * layout.getPositionSpacing();
            }

            const double yStart = getBendHeight(bend.getStartPoint(), note, layout);
            const double yEnd = getBendHeight(bend.getEndPoint(), note, layout);
            // If the bend has a release, move the final position up a bit to
            // make room for the tab note.
            const double yRelease = yEnd - 0.5 * layout.getTabLineSpacing();
            
            if (type == Bend::ImmediateRelease)
                createDashedLine(itemGroup, prevX, rightX, yStart);
            else if (type == Bend::GradualRelease)
            {
                // Draw a dashed line to the original bend.
                auto line = new QGraphicsLineItem(
                    prevX, yStart, x + layout.getPositionSpacing(), yStart);
                line->setPen(QPen(myScoreArea->getPalette().text().color(), 1, Qt::DashLine));
                itemGroup->addToGroup(line);

                // Draw the bend down to the new pitch.
                createBend(itemGroup, x + layout.getPositionSpacing(), rightX,
                           yStart, yRelease, bend.getReleasePitch(), false);
            }
            else if (type == Bend::NormalBend || type == Bend::BendAndHold ||
                     type == Bend::PreBend || type == Bend::PreBendAndHold)
            {
                createBend(
                    itemGroup, leftX, rightX, yStart, yEnd, bend.getBentPitch(),
                    type == Bend::PreBend || type == Bend::PreBendAndHold);
            }
            else if (type == Bend::BendAndRelease ||
                     type == Bend::PreBendAndRelease)
            {
                const double middleX = (type == Bend::BendAndRelease)
                                           ? 0.5 * (leftX + rightX)
                                           : x + layout.getPositionSpacing();

                // Figure out where to draw the first part of the bend.
                Bend::DrawPoint drawPoint = Bend::MidPoint;
                if (bend.getStartPoint() == Bend::MidPoint ||
                    bend.getEndPoint() == Bend::MidPoint)
                {
                    drawPoint = Bend::HighPoint;
                }

                const double yMiddle = getBendHeight(drawPoint, note, layout);
                createBend(itemGroup, leftX, middleX, yStart, yMiddle,
                           bend.getBentPitch(),
                           type == Bend::PreBendAndRelease);

                // Draw the second part of the bend.
                createBend(itemGroup, middleX, rightX, yMiddle, yRelease,
                           bend.getReleasePitch(), false);
            }

            prevX = rightX;
            break;
        }
    }

    return itemGroup;
}<|MERGE_RESOLUTION|>--- conflicted
+++ resolved
@@ -133,11 +133,8 @@
         auto clef = new SimpleTextItem(staff.getClefType() == Staff::TrebleClef
                                            ? QChar(MusicFont::TrebleClef)
                                            : QChar(MusicFont::BassClef),
-<<<<<<< HEAD
-                                       myMusicNotationFont,QPen(myScoreArea->getPalette().text().color()));
-=======
-                                       clef_font, TextAlignment::Baseline);
->>>>>>> ec60472c
+                                           clef_font,QPen(myScoreArea->getPalette().text().color())
+				        TextAlignment::Baseline);
         auto group = new ClickableGroup(
             QObject::tr("Click to change clef type."), [=]() {
             pubsub->publish(ClickType::Clef, location);
@@ -177,13 +174,9 @@
         (layout.getStringCount() - 1) * layout.getTabLineSpacing();
     const int pixel_size = staff_size * 0.6;
 
-<<<<<<< HEAD
-    auto clef = new SimpleTextItem(QChar(MusicFont::TabClef), font,QPen(myScoreArea->getPalette().text().color()));
-=======
     QFont font = MusicFont::getFont(pixel_size);
-    auto clef = new SimpleTextItem(QChar(MusicFont::TabClef), font,
-                                   TextAlignment::Baseline);
->>>>>>> ec60472c
+
+    auto clef = new SimpleTextItem(QChar(MusicFont::TabClef), font,QPen(myScoreArea->getPalette().text().color()), TextAlignment::Baseline);
 
     auto pubsub = myScoreArea->getClickPubSub();
     auto group = new ClickableGroup(
@@ -207,12 +200,8 @@
         number += static_cast<int>(system.getBarlines().size()) - 1;
     }
 
-<<<<<<< HEAD
-    auto text = new SimpleTextItem(QString::number(number), myPlainTextFont,QPen(myScoreArea->getPalette().text().color()));
-=======
-    auto text = new SimpleTextItem(QString::number(number), myPlainTextFont,
+    auto text = new SimpleTextItem(QString::number(number), myPlainTextFont,QPen(myScoreArea->getPalette().text().color()),
                                    TextAlignment::Top);
->>>>>>> ec60472c
     text->setPos(-text->boundingRect().width() - LayoutInfo::BAR_NUMBER_PADDING,
                  layout.getTopStdNotationLine());
     text->setParentItem(myParentStaff);
@@ -299,14 +288,9 @@
             const RehearsalSign &sign = barline.getRehearsalSign();
             const int RECTANGLE_OFFSET = 4;
 
-<<<<<<< HEAD
             auto signLetters = new SimpleTextItem(
-                QString::fromStdString(sign.getLetters()), myRehearsalSignFont, QPen(myScoreArea->getPalette().text().color()));
-=======
-            auto signLetters =
-                new SimpleTextItem(QString::fromStdString(sign.getLetters()),
-                                   myRehearsalSignFont, TextAlignment::Top);
->>>>>>> ec60472c
+                QString::fromStdString(sign.getLetters()), myRehearsalSignFont, QPen(myScoreArea->getPalette().text().color()),
+);                                   TextAlignment::Top);
             signLetters->setX(rehearsalSignX + RECTANGLE_OFFSET);
             centerSymbolVertically(*signLetters, 0);
 
@@ -321,13 +305,8 @@
                 layout->getPositionX(nextBar->getPosition()) - signTextX -
                     RECTANGLE_OFFSET);
 
-<<<<<<< HEAD
             auto signText =
-                new SimpleTextItem(shortenedSignText, myRehearsalSignFont, QPen(myScoreArea->getPalette().text().color()));
-=======
-            auto signText = new SimpleTextItem(
-                shortenedSignText, myRehearsalSignFont, TextAlignment::Top);
->>>>>>> ec60472c
+                new SimpleTextItem(shortenedSignText, myRehearsalSignFont, QPen(myScoreArea->getPalette().text().color()), TextAlignment::Top);
             signText->setX(signTextX);
             centerSymbolVertically(*signText, 0);
             // The tooltip should contain the full description.
@@ -365,17 +344,10 @@
                     QString::fromStdString(Util::toString(note));
 
                 auto tabNote = new SimpleTextItem(
-<<<<<<< HEAD
-                    text, myPlainTextFont,
+                    text, myPlainTextFont, TextAlignment::Top,
                     QPen(note.hasProperty(Note::Tied) ? myScoreArea->getPalette().dark().color()
                                                       : myScoreArea->getPalette().text().color()),
                     QBrush(myScoreArea->getPalette().light().color()));
-=======
-                    text, myPlainTextFont, TextAlignment::Top,
-                    QPen(note.hasProperty(Note::Tied) ? Qt::lightGray
-                                                      : Qt::black),
-                    QBrush(QColor(255, 255, 255)));
->>>>>>> ec60472c
 
                 centerHorizontally(*tabNote, location,
                                    location + layout->getPositionSpacing());
@@ -412,11 +384,7 @@
     const int numSymbols = height / symbolWidth;
 
     auto arpeggio = new SimpleTextItem(QString(numSymbols, arpeggioSymbol),
-<<<<<<< HEAD
-                                       myMusicNotationFont,QPen(myScoreArea->getPalette().text().color()));
-=======
-                                       myMusicNotationFont, TextAlignment::Top);
->>>>>>> ec60472c
+                                       myMusicNotationFont,QPen(myScoreArea->getPalette().text().color()), TextAlignment::Top);
     arpeggio->setPos(x + arpeggio->boundingRect().height() / 2.0 - 3.0, top);
     arpeggio->setRotation(90);
     arpeggio->setParentItem(myParentStaff);
@@ -514,14 +482,8 @@
         vertLine->setParentItem(myParentSystem);
 
         // Draw the text indicating the repeat numbers.
-<<<<<<< HEAD
         auto text = new SimpleTextItem(
-            QString::fromStdString(Util::toString(ending)), myPlainTextFont,QPen(myScoreArea->getPalette().text().color()));
-=======
-        auto text =
-            new SimpleTextItem(QString::fromStdString(Util::toString(ending)),
-                               myPlainTextFont, TextAlignment::Top);
->>>>>>> ec60472c
+            QString::fromStdString(Util::toString(ending)), myPlainTextFont,QPen(myScoreArea->getPalette().text().color()), TextAlignment::Top);
         text->setPos(location + TEXT_PADDING, height + TEXT_PADDING / 2.0);
         text->setParentItem(myParentSystem);
 
@@ -703,11 +665,7 @@
             }
         }
 
-<<<<<<< HEAD
-        auto textItem = new SimpleTextItem(text, font,QPen(myScoreArea->getPalette().text().color()));
-=======
-        auto textItem = new SimpleTextItem(text, font, TextAlignment::Top);
->>>>>>> ec60472c
+        auto textItem = new SimpleTextItem(text, font,QPen(myScoreArea->getPalette().text().color()), TextAlignment::Top);
         centerSymbolVertically(*textItem, height);
         group->addToGroup(textItem);
 
@@ -724,13 +682,8 @@
         const double x = layout.getPositionX(chord.getPosition());
         const std::string text = Util::toString(chord.getChordName());
 
-<<<<<<< HEAD
         auto textItem =
-            new SimpleTextItem(QString::fromStdString(text), myPlainTextFont,QPen(myScoreArea->getPalette().text().color()));
-=======
-        auto textItem = new SimpleTextItem(QString::fromStdString(text),
-                                           myPlainTextFont, TextAlignment::Top);
->>>>>>> ec60472c
+            new SimpleTextItem(QString::fromStdString(text), myPlainTextFont,QPen(myScoreArea->getPalette().text().color()), , TextAlignment::Top);
         textItem->setX(x);
         centerSymbolVertically(*textItem, height);
         textItem->setParentItem(myParentSystem);
@@ -900,12 +853,7 @@
         else
             description = QStringLiteral("(No Players)");
 
-<<<<<<< HEAD
-        auto text = new SimpleTextItem(description, myPlainTextFont,QPen(myScoreArea->getPalette().text().color()));
-=======
-        auto text = new SimpleTextItem(description, myPlainTextFont,
-                                       TextAlignment::Top);
->>>>>>> ec60472c
+        auto text = new SimpleTextItem(description, myPlainTextFont,QPen(myScoreArea->getPalette().text().color()), TextAlignment::Top);
         text->setPos(layout.getPositionX(change.getPosition()),
                      layout.getBottomStdNotationLine() +
                      LayoutInfo::STAFF_BORDER_SPACING +
@@ -1067,14 +1015,9 @@
 
 QGraphicsItem *SystemRenderer::createPickStroke(const QString &text)
 {
-<<<<<<< HEAD
-    auto textItem = new SimpleTextItem(text, myMusicNotationFont,QPen(myScoreArea->getPalette().text().color()));
-    textItem->setPos(2, 2 - myMusicFontMetrics.ascent());
-=======
     auto textItem =
-        new SimpleTextItem(text, myMusicNotationFont, TextAlignment::Baseline);
+	new SimpleTextItem(text, myMusicNotationFont,QPen(myScoreArea->getPalette().text().color()), TextAlignment::Baseline);
     textItem->setPos(2, 2);
->>>>>>> ec60472c
 
     // Sticking the text in a QGraphicsItemGroup allows us to offset the
     // position of the text from its default location
@@ -1088,12 +1031,8 @@
 {
     myPlainTextFont.setStyle(style);
 
-<<<<<<< HEAD
-    auto textItem = new SimpleTextItem(text, myPlainTextFont, QPen(myScoreArea->getPalette().text().color()));
-=======
     auto textItem =
-        new SimpleTextItem(text, myPlainTextFont, TextAlignment::Top);
->>>>>>> ec60472c
+	new SimpleTextItem(text, myPlainTextFont, QPen(myScoreArea->getPalette().text().color()), TextAlignment::Top);
     textItem->setPos(0, -8);
 
     auto group = new QGraphicsItemGroup();
@@ -1210,6 +1149,7 @@
                 layout.getTopTabLine() - LayoutInfo::STAFF_BORDER_SPACING -
                     symbolGroup.getHeight() * LayoutInfo::TAB_SYMBOL_SPACING);
         }
+
         renderedSymbol->setParentItem(myParentStaff);
     }
 }
@@ -1284,12 +1224,8 @@
     mySymbolTextFont.setStyle(style);
 
     // Render the description (i.e. "let ring").
-<<<<<<< HEAD
-    auto description = new SimpleTextItem(text, mySymbolTextFont,QPen(myScoreArea->getPalette().text().color()));
-=======
     auto description =
-        new SimpleTextItem(text, mySymbolTextFont, TextAlignment::Top);
->>>>>>> ec60472c
+        new SimpleTextItem(text, mySymbolTextFont,QPen(myScoreArea->getPalette().text().color()), TextAlignment::Top);
 
     auto group = new QGraphicsItemGroup();
     group->addToGroup(description);
@@ -1354,14 +1290,8 @@
 
     const double symbolWidth = QFontMetricsF(font).width(symbol);
     const int numSymbols = width / symbolWidth;
-<<<<<<< HEAD
-    auto text = new SimpleTextItem(QString(numSymbols, symbol), font,QPen(myScoreArea->getPalette().text().color()));
-    text->setPos(0, -25);
-=======
-    auto text = new SimpleTextItem(QString(numSymbols, symbol), font,
-                                   TextAlignment::Baseline);
+    auto text = new SimpleTextItem(QString(numSymbols, symbol), font,QPen(myScoreArea->getPalette().text().color()), TextAlignment::Baseline);
     text->setPos(0, 0.5 * LayoutInfo::TAB_SYMBOL_SPACING);
->>>>>>> ec60472c
 
     // A bit of a hack for getting around the height offset caused by the
     // music font.
@@ -1378,14 +1308,9 @@
 
     for (int i = 0; i < 3; i++)
     {
-<<<<<<< HEAD
-        auto line = new SimpleTextItem(QChar(MusicFont::TremoloPicking),
-                                       myMusicNotationFont,QPen(myScoreArea->getPalette().text().color()));
-=======
         auto line =
             new SimpleTextItem(QChar(MusicFont::TremoloPicking),
-                               myMusicNotationFont, TextAlignment::Baseline);
->>>>>>> ec60472c
+                                       myMusicNotationFont,QPen(myScoreArea->getPalette().text().color()), TextAlignment::Baseline);
         centerHorizontally(*line, 0, layout.getPositionSpacing() * 1.25);
         line->setY(-7 + i * offset);
         group->addToGroup(line);
@@ -1430,14 +1355,9 @@
     else if (volume <= Dynamic::ff)
         text = QStringLiteral("ff");
 
-<<<<<<< HEAD
-    auto textItem = new SimpleTextItem(text, myMusicNotationFont,QPen(myScoreArea->getPalette().text().color()));
-    textItem->setPos(0, -myMusicFontMetrics.ascent() + 10);
-=======
     auto textItem =
-        new SimpleTextItem(text, myMusicNotationFont, TextAlignment::Baseline);
+	new SimpleTextItem(text, myMusicNotationFont,QPen(myScoreArea->getPalette().text().color()), TextAlignment::Baseline);
     textItem->setY(0.5 * LayoutInfo::TAB_SYMBOL_SPACING);
->>>>>>> ec60472c
 
     // Sticking the text in a QGraphicsItemGroup allows us to offset the
     // position of the text from its default location.
@@ -1502,12 +1422,8 @@
         const QString note_text = accidental_text + note_head_char;
 
         QGraphicsItemGroup *group = nullptr;
-<<<<<<< HEAD
-        auto text_item = new SimpleTextItem(note_text, *font,QPen(myScoreArea->getPalette().text().color()));
-=======
         auto text_item =
-            new SimpleTextItem(note_text, *font, TextAlignment::Baseline);
->>>>>>> ec60472c
+            new SimpleTextItem(note_text, *font,QPen(myScoreArea->getPalette().text().color()), TextAlignment::Baseline);
 
         if (note.isDotted() || note.isDoubleDotted())
         {
@@ -1515,23 +1431,15 @@
             const double dotX = fm->width(note_text) + 2;
 
             const QChar dot(MusicFont::Dot);
-<<<<<<< HEAD
-            auto dotText = new SimpleTextItem(dot, *font,QPen(myScoreArea->getPalette().text().color()));
-=======
             auto dotText =
-                new SimpleTextItem(dot, *font, TextAlignment::Baseline);
->>>>>>> ec60472c
+		new SimpleTextItem(dot, *font,QPen(myScoreArea->getPalette().text().color()), TextAlignment::Baseline);
             dotText->setPos(dotX, 0);
             group->addToGroup(dotText);
 
             if (note.isDoubleDotted())
             {
-<<<<<<< HEAD
-                auto dotText2 = new SimpleTextItem(dot, *font,QPen(myScoreArea->getPalette().text().color()));
-=======
                 auto dotText2 =
-                    new SimpleTextItem(dot, *font, TextAlignment::Baseline);
->>>>>>> ec60472c
+		    new SimpleTextItem(dot, *font,QPen(myScoreArea->getPalette().text().color()), TextAlignment::Baseline);
                 dotText2->setPos(dotX + 4, 0);
                 group->addToGroup(dotText2);
             }
@@ -1543,14 +1451,6 @@
             {
                 group = new QGraphicsItemGroup();
             }
-<<<<<<< HEAD
-            
-            
-            const auto fingering = note.getNote()->getLeftHandFingering();
-            const auto number = fingering.getFingerNumber();
-            auto numberText = new SimpleTextItem(QString::number(number), myPlainTextFont,QPen(myScoreArea->getPalette().text().color()));
-            
-=======
 
             const auto &fingering = note.getNote()->getLeftHandFingering();
             auto finger = fingering.getFinger();
@@ -1561,14 +1461,13 @@
             else
                 finger_text = QString::number(static_cast<int>(finger));
 
-            auto item = new SimpleTextItem(finger_text, myPlainTextFont,
+            auto item = new SimpleTextItem(finger_text, myPlainTextFont, QPen(myScoreArea->getPalette().text().color())
                                            TextAlignment::Baseline);
 
             static const double y_left = -note_head_width - 1;
             static const double y_right = note_head_width + 3;
             static constexpr double y_above = -4;
             static constexpr double y_below = 12;
->>>>>>> ec60472c
             double numberX;
             double numberY;
             switch (fingering.getDisplayPosition())
@@ -1746,11 +1645,7 @@
         const double textWidth = fm.width(text);
         const double centreX = leftX + (rightX - (leftX + textWidth)) / 2.0;
 
-<<<<<<< HEAD
-        auto textItem = new SimpleTextItem(text, font,QPen(myScoreArea->getPalette().text().color()));
-=======
-        auto textItem = new SimpleTextItem(text, font, TextAlignment::Top);
->>>>>>> ec60472c
+        auto textItem = new SimpleTextItem(text, font,QPen(myScoreArea->getPalette().text().color()), TextAlignment::Top);
         textItem->setPos(centreX, y2 - font.pixelSize());
         textItem->setParentItem(myParentStaff);
 
@@ -1800,12 +1695,8 @@
 
     // Draw the measure count.
     auto measureCountText =
-<<<<<<< HEAD
-        new SimpleTextItem(QString::number(measureCount), myMusicNotationFont,QPen(myScoreArea->getPalette().text().color()));
-=======
-        new SimpleTextItem(QString::number(measureCount), myMusicNotationFont,
-                           TextAlignment::Baseline);
->>>>>>> ec60472c
+        new SimpleTextItem(QString::number(measureCount), myMusicNotationFont,QPen(myScoreArea->getPalette().text().color()),
+	                   TextAlignment::Baseline);
 
     centerHorizontally(*measureCountText, leftX, rightX);
     measureCountText->setY(layout.getTopStdNotationLine());
@@ -1867,11 +1758,7 @@
     }
 
     auto group = new QGraphicsItemGroup();
-<<<<<<< HEAD
-    auto text = new SimpleTextItem(symbol, myMusicNotationFont, QPen(myScoreArea->getPalette().text().color()));
-=======
-    auto text = new SimpleTextItem(symbol, font, TextAlignment::Baseline);
->>>>>>> ec60472c
+    auto text = new SimpleTextItem(symbol, font, QPen(myScoreArea->getPalette().text().color()), TextAlignment::Baseline);
     text->setPos(0, y);
     group->addToGroup(text);
 
@@ -1884,28 +1771,21 @@
     if (pos.hasProperty(Position::Dotted) ||
         pos.hasProperty(Position::DoubleDotted))
     {
-<<<<<<< HEAD
-        auto dotText = new SimpleTextItem(dot, myMusicNotationFont, QPen(myScoreArea->getPalette().text().color()));
-=======
-        auto dotText = new SimpleTextItem(dot, font, TextAlignment::Baseline);
->>>>>>> ec60472c
+        auto dotText = new SimpleTextItem(dot, font, QPen(myScoreArea->getPalette().text().color()), TextAlignment::Baseline);
         dotText->setPos(dotX, dotY);
         group->addToGroup(dotText);
 
         if (pos.hasProperty(Position::DoubleDotted))
         {
-<<<<<<< HEAD
-            auto dotText2 = new SimpleTextItem(dot, myMusicNotationFont, QPen(myScoreArea->getPalette().text().color()));
-=======
             auto dotText2 =
-                new SimpleTextItem(dot, font, TextAlignment::Baseline);
->>>>>>> ec60472c
+		new SimpleTextItem(dot, font, QPen(myScoreArea->getPalette().text().color()), TextAlignment::Baseline);
             dotText2->setPos(dotX + 4, dotY);
             group->addToGroup(dotText2);
         }
     }
 
     centerHorizontally(*group, x, x + layout.getPositionSpacing() * 1.25);
+
     group->setParentItem(myParentStaff);
 }
 
@@ -2023,11 +1903,7 @@
         mySymbolTextFont.setStyle(QFont::StyleNormal);
         auto bendText = new SimpleTextItem(
             QString::fromStdString(Bend::getPitchText(pitch)),
-<<<<<<< HEAD
-            mySymbolTextFont,QPen(myScoreArea->getPalette().text().color()));
-=======
-            mySymbolTextFont, TextAlignment::Top);
->>>>>>> ec60472c
+            mySymbolTextFont,QPen(myScoreArea->getPalette().text().color()),  TextAlignment::Top);
         bendText->setPos(right - 0.5 * bendText->boundingRect().width(),
                          yEnd - 1.75 * mySymbolTextFont.pixelSize());
         group->addToGroup(bendText);
